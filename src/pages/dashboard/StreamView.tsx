import { TopNavbar } from "@/components/layout/top-navbar";
import { useIsMobile } from "@/hooks/use-mobile";
import StreamHeader from '@/components/stream/StreamHeader';
import { useParams } from 'react-router-dom';
import { mockContactsById } from "@/components/stream/sample-data";
import StreamViewLayout from '@/components/stream/StreamViewLayout';

export default function StreamView() {
  const isMobile = useIsMobile();
  const { recordId } = useParams();

  // Get the contact data based on the URL parameter
  const contact = recordId ? mockContactsById[recordId] : undefined;

  return (
    <div className="flex h-screen bg-slate-light/20">
      <div className="flex-1 flex flex-col overflow-hidden">
        {/* TopNav is fixed at the top */}
        <TopNavbar />

        {/* Main content area with scrolling */}
        <div className="overflow-auto flex-1">
          {/* Content with proper padding to account for fixed navbar */}
          <div className={`px-6 pt-12 ${isMobile ? "pb-6" : "pb-6"}`}>
<<<<<<< HEAD
          <StreamHeader />
          
          <StreamViewLayout contact={contact || {
            id: 'not-found',
            name: '',
          }} />
        </div>
=======
            <StreamHeader />

            <StreamViewLayout contact={contact || {
              id: 'not-found',
              name: '',
            }} />
          </div>
>>>>>>> 0b185e68
        </div>
      </div>
    </div>
  );
}<|MERGE_RESOLUTION|>--- conflicted
+++ resolved
@@ -22,15 +22,6 @@
         <div className="overflow-auto flex-1">
           {/* Content with proper padding to account for fixed navbar */}
           <div className={`px-6 pt-12 ${isMobile ? "pb-6" : "pb-6"}`}>
-<<<<<<< HEAD
-          <StreamHeader />
-          
-          <StreamViewLayout contact={contact || {
-            id: 'not-found',
-            name: '',
-          }} />
-        </div>
-=======
             <StreamHeader />
 
             <StreamViewLayout contact={contact || {
@@ -38,7 +29,6 @@
               name: '',
             }} />
           </div>
->>>>>>> 0b185e68
         </div>
       </div>
     </div>
