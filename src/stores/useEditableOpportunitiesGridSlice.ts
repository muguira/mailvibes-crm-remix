--- conflicted
+++ resolved
@@ -1,20 +1,11 @@
 import { Column } from '@/components/grid-view/types'
 import { opportunityColumns } from '@/data/opportunities-data'
-<<<<<<< HEAD
-import { StateCreator } from 'zustand'
-
-// Type definitions for opportunities grid
-export interface OpportunityGridColumn extends Column {
-  hidden?: boolean
-  originalIndex?: number
-=======
 
 // Type definitions for opportunities grid
 export interface OpportunityGridColumn extends Omit<Column, 'type'> {
   hidden?: boolean
   originalIndex?: number
   type: 'number' | 'status' | 'text' | 'currency' | 'date' | 'url' | 'custom' | 'select'
->>>>>>> 6a4a331e
 }
 
 interface EditableOpportunitiesGridState {
@@ -56,25 +47,15 @@
 
   // Force render key
   opportunitiesForceRenderKey: number
-<<<<<<< HEAD
-
-  // Cache for opportunities data
+
+  // Cache and errors
   opportunitiesCache: Record<string, any>
-
-  // Error handling
-  opportunitiesErrors: {
-    persistence?: string
-    deletion?: string
-  }
-
-  // Last deletion tracking
+  opportunitiesErrors: Record<string, any>
   opportunitiesLastDeletion?: {
     opportunityIds: string[]
     timestamp: number
     status: string
   }
-=======
->>>>>>> 6a4a331e
 }
 
 interface EditableOpportunitiesGridActions {
@@ -103,42 +84,26 @@
   editableOpportunitiesGridUnhideColumn: (columnId: string) => Promise<void>
   editableOpportunitiesGridReorderColumns: (columnIds: string[]) => void
   editableOpportunitiesGridPersistColumns: (columns: OpportunityGridColumn[], user: any) => Promise<void>
-<<<<<<< HEAD
-  editableOpportunitiesGridApplyRenderFunctions: (renderOpportunityLink: any) => void
-  editableOpportunitiesGridLoadStoredColumns: (
-    user: any,
-    renderOpportunityLink?: any,
-  ) => Promise<OpportunityGridColumn[]>
-  editableOpportunitiesGridSaveHiddenColumns: (hiddenCols: OpportunityGridColumn[], user: any) => Promise<void>
-  editableOpportunitiesGridLoadHiddenColumns: (user: any) => Promise<OpportunityGridColumn[]>
+
+  // Advanced column operations
+  editableOpportunitiesGridApplyRenderFunctions: (renderOpportunityLink?: any) => void
+  editableOpportunitiesGridLoadStoredColumns: (user?: any, renderOpportunityLink?: any) => Promise<any[]>
+  editableOpportunitiesGridSaveHiddenColumns: (hiddenCols: any[], user?: any) => Promise<void>
+  editableOpportunitiesGridLoadHiddenColumns: (user?: any) => Promise<any[]>
   editableOpportunitiesGridExtractDynamicFields: (rows: any[]) => Set<string>
-  editableOpportunitiesGridGetDynamicColumnsToAdd: (rows: any[]) => OpportunityGridColumn[]
-=======
->>>>>>> 6a4a331e
+  editableOpportunitiesGridGetDynamicColumnsToAdd: (rows: any[]) => any[]
 
   // Cell edit actions
   editableOpportunitiesGridHandleCellEdit: (rowId: string, columnId: string, value: any) => Promise<void>
 
+  // Bulk operations
+  editableOpportunitiesGridBulkUpdateStatus: (opportunityIds: string[], newStatus: string) => Promise<any>
+  editableOpportunitiesGridBulkUpdatePriority: (opportunityIds: string[], newPriority: string) => Promise<any>
+  editableOpportunitiesGridBulkUpdateOwner: (opportunityIds: string[], newOwner: string) => Promise<any>
+  editableOpportunitiesGridBulkDeleteColumnData: (columnId: string) => Promise<any>
+
   // Opportunity actions
   editableOpportunitiesGridDeleteOpportunities: (opportunityIds: string[]) => Promise<void>
-<<<<<<< HEAD
-  editableOpportunitiesGridBulkUpdateStatus: (
-    opportunityIds: string[],
-    newStatus: string,
-  ) => Promise<{ success: boolean; affectedRows?: number; error?: string }>
-  editableOpportunitiesGridBulkUpdatePriority: (
-    opportunityIds: string[],
-    newPriority: string,
-  ) => Promise<{ success: boolean; affectedRows?: number; error?: string }>
-  editableOpportunitiesGridBulkUpdateOwner: (
-    opportunityIds: string[],
-    newOwner: string,
-  ) => Promise<{ success: boolean; affectedRows?: number; error?: string }>
-  editableOpportunitiesGridBulkDeleteColumnData: (
-    columnId: string,
-  ) => Promise<{ success: boolean; affectedRows?: number; error?: string }>
-=======
->>>>>>> 6a4a331e
 
   // Utility actions
   editableOpportunitiesGridForceRerender: () => void
@@ -164,16 +129,7 @@
   }))
 }
 
-<<<<<<< HEAD
-export const createEditableOpportunitiesGridSlice: StateCreator<
-  EditableOpportunitiesGridSlice,
-  [],
-  [],
-  EditableOpportunitiesGridSlice
-> = (set, get) => ({
-=======
 export const createEditableOpportunitiesGridSlice = (set: any, get: any) => ({
->>>>>>> 6a4a331e
   // Initial state
   opportunitiesSearchTerm: '',
   opportunitiesActiveFilters: { columns: [], values: {} },
@@ -495,13 +451,8 @@
     })
 
     // Update the slice state
-<<<<<<< HEAD
-    set({
-      opportunitiesColumns: columnsWithRenderFunctions,
-=======
     set(state => {
       state.opportunitiesColumns = columnsWithRenderFunctions
->>>>>>> 6a4a331e
     })
 
     // Verify that the opportunity column has renderCell function
@@ -527,13 +478,8 @@
   editableOpportunitiesGridPersistColumns: async (newColumns, user) => {
     try {
       // Update slice state first
-<<<<<<< HEAD
-      set({
-        opportunitiesColumns: newColumns,
-=======
       set(state => {
         state.opportunitiesColumns = newColumns
->>>>>>> 6a4a331e
       })
 
       // Note: localStorage persistence is now handled automatically by Zustand persist middleware
@@ -547,16 +493,8 @@
       console.error('Error persisting opportunities columns:', error)
 
       // Set error state
-<<<<<<< HEAD
-      set({
-        opportunitiesErrors: {
-          ...get().opportunitiesErrors,
-          persistence: error instanceof Error ? error.message : 'Failed to persist columns',
-        },
-=======
       set(state => {
         state.opportunitiesErrors.persistence = error instanceof Error ? error.message : 'Failed to persist columns'
->>>>>>> 6a4a331e
       })
 
       throw error // Re-throw for caller to handle
@@ -648,13 +586,8 @@
       })
 
       // Update the slice state
-<<<<<<< HEAD
-      set({
-        opportunitiesColumns: columnsWithRenderFunctions,
-=======
       set(state => {
         state.opportunitiesColumns = columnsWithRenderFunctions
->>>>>>> 6a4a331e
       })
 
       console.log('✅ Opportunities columns loaded successfully:', columnsWithRenderFunctions.length)
@@ -667,11 +600,7 @@
           ...get().opportunitiesErrors,
           persistence: error instanceof Error ? error.message : 'Failed to load stored columns',
         },
-<<<<<<< HEAD
-      })
-=======
-      }))
->>>>>>> 6a4a331e
+      })
 
       throw error // Re-throw for component handling
     }
@@ -709,11 +638,7 @@
           ...get().opportunitiesErrors,
           persistence: error instanceof Error ? error.message : 'Failed to save hidden columns',
         },
-<<<<<<< HEAD
-      })
-=======
-      }))
->>>>>>> 6a4a331e
+      })
 
       throw error // Re-throw for component handling
     }
@@ -759,12 +684,7 @@
           ...get().opportunitiesErrors,
           persistence: error instanceof Error ? error.message : 'Failed to load hidden columns',
         },
-<<<<<<< HEAD
-      })
-
-      throw error // Re-throw for component handling
-=======
-      }))
+      })
 
       throw error // Re-throw for component handling
     }
@@ -794,7 +714,6 @@
           state.opportunitiesColumns = [...state.opportunitiesColumns, ...newColumns]
         })
       }
->>>>>>> 6a4a331e
     }
   },
 
@@ -867,11 +786,7 @@
    * @param rows - Array of opportunity data to analyze
    * @returns Array of Column objects for dynamic fields that should be added
    */
-<<<<<<< HEAD
-  editableOpportunitiesGridGetDynamicColumnsToAdd: (rows): OpportunityGridColumn[] => {
-=======
   editableOpportunitiesGridGetDynamicColumnsToAdd: (rows): any[] => {
->>>>>>> 6a4a331e
     const state = get()
 
     // Extract dynamic fields from rows
@@ -892,36 +807,6 @@
       editable: true,
       frozen: false,
     }))
-<<<<<<< HEAD
-  },
-
-  /**
-   * Add dynamic columns based on opportunity row data
-   * @param rows - Array of opportunity data to analyze for dynamic fields
-   */
-  editableOpportunitiesGridAddDynamicColumns: rows => {
-    const state = get()
-
-    // Get dynamic columns that should be added
-    const dynamicColumnsToAdd = state.editableOpportunitiesGridGetDynamicColumnsToAdd(rows)
-
-    if (dynamicColumnsToAdd.length > 0) {
-      // Filter out columns that might already exist (extra safety check)
-      const newColumns = dynamicColumnsToAdd.filter(
-        newColumn => !state.opportunitiesColumns.some(col => col.id === newColumn.id),
-      )
-
-      if (newColumns.length > 0) {
-        // Dynamic columns added successfully
-
-        // Add the new columns to the existing columns
-        set({
-          opportunitiesColumns: [...state.opportunitiesColumns, ...newColumns],
-        })
-      }
-    }
-=======
->>>>>>> 6a4a331e
   },
 
   // Cell edit actions
@@ -970,11 +855,7 @@
           originalValue: value,
           timestamp: Date.now(),
         },
-<<<<<<< HEAD
-      })
-=======
-      }))
->>>>>>> 6a4a331e
+      })
     } catch (error) {
       console.error('Error in opportunities slice cell edit processing:', error)
 
@@ -984,11 +865,7 @@
           ...get().opportunitiesErrors,
           persistence: error instanceof Error ? error.message : 'Failed to process cell edit',
         },
-<<<<<<< HEAD
-      })
-=======
-      }))
->>>>>>> 6a4a331e
+      })
 
       throw error // Re-throw for component handling
     }
@@ -1015,19 +892,11 @@
           }
         }
       })
-<<<<<<< HEAD
-
-      set({
-        opportunitiesCache: updatedCache,
-      })
-
-=======
 
       set(state => {
         state.opportunitiesCache = updatedCache
       })
 
->>>>>>> 6a4a331e
       console.log(`✅ Bulk status update completed for ${opportunityIds.length} opportunities`)
 
       return { success: true, affectedRows: opportunityIds.length }
@@ -1057,13 +926,8 @@
         }
       })
 
-<<<<<<< HEAD
-      set({
-        opportunitiesCache: updatedCache,
-=======
       set(state => {
         state.opportunitiesCache = updatedCache
->>>>>>> 6a4a331e
       })
 
       console.log(`✅ Bulk priority update completed for ${opportunityIds.length} opportunities`)
@@ -1094,15 +958,6 @@
           }
         }
       })
-<<<<<<< HEAD
-
-      set({
-        opportunitiesCache: updatedCache,
-      })
-
-      console.log(`✅ Bulk owner update completed for ${opportunityIds.length} opportunities`)
-
-=======
 
       set(state => {
         state.opportunitiesCache = updatedCache
@@ -1110,7 +965,6 @@
 
       console.log(`✅ Bulk owner update completed for ${opportunityIds.length} opportunities`)
 
->>>>>>> 6a4a331e
       return { success: true, affectedRows: opportunityIds.length }
     } catch (error) {
       console.error('❌ Error in bulk owner update:', error)
@@ -1137,13 +991,8 @@
         }
       })
 
-<<<<<<< HEAD
-      set({
-        opportunitiesCache: updatedCache,
-=======
       set(state => {
         state.opportunitiesCache = updatedCache
->>>>>>> 6a4a331e
       })
 
       console.log(`✅ Bulk column deletion completed for ${affectedCount} opportunities`)
@@ -1170,11 +1019,7 @@
           timestamp: Date.now(),
           status: 'processing',
         },
-<<<<<<< HEAD
-      })
-=======
-      }))
->>>>>>> 6a4a331e
+      })
 
       console.log(`✅ Opportunity deletion state prepared for ${opportunityIds.length} opportunities`)
     } catch (error) {
@@ -1191,11 +1036,7 @@
           timestamp: Date.now(),
           status: 'error',
         },
-<<<<<<< HEAD
-      })
-=======
-      }))
->>>>>>> 6a4a331e
+      })
 
       throw error // Re-throw for component handling
     } finally {
