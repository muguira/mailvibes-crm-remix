/**
 * @fileoverview Opportunities slice for Zustand store
 * @description This slice manages the complete opportunities lifecycle including caching,
 * pagination, background loading, deletion tracking, and persistence with localStorage.
 * It provides a centralized state management solution for opportunities operations.
 *
 * @author SalesSheet CRM Team
 * @version 1.0.0
 */

import {
  INITIAL_OPPORTUNITIES_STATE,
  OPPORTUNITIES_CONFIG,
  OPPORTUNITIES_ERROR_MESSAGES,
  RESET_OPPORTUNITIES_STATE,
} from '@/constants/store/opportunities'
import { supabase } from '@/integrations/supabase/client'
import { TOpportunitiesStore } from '@/types/store/opportunities'
import { TStore } from '@/types/store/store'
import { logger } from '@/utils/logger'
import { StateCreator } from 'zustand'

// Store the background loading promise outside of the store
let backgroundLoadingPromise: Promise<void> | null = null
let initializationPromise: Promise<void> | null = null

// Type for opportunity object (matching database schema)
export interface Opportunity {
  id: string
  opportunity: string
  status: string
  stage: string
  revenue: number
  closeDate: string
  owner: string
  company: string
  priority: string
  originalContactId: string | null
  createdAt: string
  updatedAt: string
  [key: string]: any // For additional dynamic properties
}

/**
 * Opportunities slice for Zustand store
 *
 * Manages the complete opportunities lifecycle including:
 * - Opportunity data caching and pagination
 * - Background loading with performance optimization
 * - Deleted opportunities tracking with localStorage persistence
 * - Error handling and retry logic
 * - Integration with Supabase backend
 * - Memory management and cleanup
 *
 * @example
 * ```typescript
 * // Usage in component
 * const {
 *   opportunitiesCache,
 *   opportunitiesOrderedIds,
 *   opportunitiesInitialize,
 *   opportunitiesRemoveOpportunities
 * } = useStore();
 *
 * // Initialize opportunities for user
 * await opportunitiesInitialize(userId);
 * ```
 */
export const useOpportunitiesSlice: StateCreator<
  TStore,
  [['zustand/subscribeWithSelector', never], ['zustand/immer', never]],
  [],
  TOpportunitiesStore
> = (set, get) => ({
  // Estado inicial con constantes
  ...INITIAL_OPPORTUNITIES_STATE,

  /**
   * Inicializa el store de opportunities con el primer batch de datos
   */
  // 🚀 OPTIMIZED: Initialize opportunities with enhanced pagination and caching
  opportunitiesInitialize: async (userId: string) => {
    console.log('🔥 [INIT] opportunitiesInitialize called with userId:', userId)

    // Si hay una inicialización en curso, esperar a que complete
    if (initializationPromise) {
      logger.log('Initialization already in progress, waiting for completion...')
      return initializationPromise
    }

    const state = get()
    const hasRealData = state.opportunitiesOrderedIds.length > 0
    const isAlreadyInitialized =
      state.opportunitiesPagination.isInitialized && state.opportunitiesPagination.firstBatchLoaded
    const isCurrentUser = state.opportunitiesInternal.userId === userId
    const isCurrentlyLoading = state.opportunitiesLoading.initializing || state.opportunitiesLoading.fetching

    // 🚀 STRICT CHECK: Return early if already properly initialized for this user
    if (isCurrentUser && isAlreadyInitialized && hasRealData) {
      logger.log(
        `✅ [SKIP] Opportunities store already initialized with ${state.opportunitiesOrderedIds.length} opportunities`,
      )

      // Si no hemos cargado todas las opportunities y no estamos cargando actualmente, reanudar background loading
      if (
        !state.opportunitiesPagination.allOpportunitiesLoaded &&
        state.opportunitiesPagination.hasMore &&
        !state.opportunitiesInternal.backgroundLoadingActive
      ) {
        if (process.env.NODE_ENV === 'development') {
          logger.log('Resuming background loading for remaining opportunities...')
        }
        get().opportunitiesStartBackgroundLoading()
      }
      return
    }

    // 🚀 LOADING CHECK: Prevent multiple concurrent initializations
    if (isCurrentlyLoading) {
      logger.log('⏸️ [SKIP] Already loading opportunities, waiting for completion...')
      return initializationPromise
    }

    // 🚀 ENHANCED: Better diagnostic logging for why initialization is needed
    logger.log(`🔄 [INIT] Fresh initialization required. Reasons:`, {
      userChange: !isCurrentUser ? `${state.opportunitiesInternal.userId} → ${userId}` : false,
      notInitialized: !isAlreadyInitialized,
      noData: !hasRealData,
      dataStats: {
        orderedIds: state.opportunitiesOrderedIds.length,
        cacheSize: Object.keys(state.opportunitiesCache).length,
        totalCount: state.opportunitiesPagination.totalCount,
        loadedCount: state.opportunitiesPagination.loadedCount,
      },
      flags: {
        isInitialized: state.opportunitiesPagination.isInitialized,
        firstBatchLoaded: state.opportunitiesPagination.firstBatchLoaded,
        allLoaded: state.opportunitiesPagination.allOpportunitiesLoaded,
      },
    })

    // Si cambiamos de usuario, limpiar todo
    if (state.opportunitiesInternal.userId && state.opportunitiesInternal.userId !== userId) {
      logger.log(
        `Switching users from ${state.opportunitiesInternal.userId} to ${userId}, clearing opportunities store`,
      )
      get().opportunitiesClear()
    }

    logger.log(`Starting fresh opportunities initialization for user ${userId}`)
    console.log('🚀 [INIT] About to create initialization promise for user:', userId)

    // Crear y trackear la promesa de inicialización
    initializationPromise = (async () => {
      set(state => {
        state.opportunitiesInternal.userId = userId
        state.opportunitiesLoading.initializing = true
      })

      logger.log(`🚀 [INIT] Starting opportunities initialization for user: ${userId}`)
      console.log('🚀 [INIT] Inside promise - about to start Supabase query')

      // Iniciar timing del load inicial
      const initStartTime = performance.now()
      logger.log(`[PERF] Starting initial load of first ${OPPORTUNITIES_CONFIG.FIRST_BATCH_SIZE} opportunities...`)

      try {
        // Obtener count total primero
        const countStartTime = performance.now()

        const { count } = await supabase
          .from('opportunities')
          .select('*', { count: 'exact', head: true })
          .eq('user_id', userId)

        const countEndTime = performance.now()
        logger.log(`[PERF] Opportunities count query completed in ${(countEndTime - countStartTime).toFixed(2)}ms`)
        logger.log(`Total opportunities in database: ${count || 0}`)

        set(state => {
          state.opportunitiesPagination.totalCount = count || 0
        })

        // Obtener primer batch
        const fetchStartTime = performance.now()
        const { data, error } = await supabase
          .from('opportunities')
          .select(
            `
            id,
            opportunity,
            status,
            revenue,
            close_date,
            owner,
            company_name,
            priority,
            original_contact_id,
            created_at,
            updated_at
          `,
          )
          .eq('user_id', userId)
          .order('created_at', { ascending: false })
          .range(0, OPPORTUNITIES_CONFIG.FIRST_BATCH_SIZE - 1)

        const fetchEndTime = performance.now()
        logger.log(
          `[PERF] First opportunities batch query completed in ${(fetchEndTime - fetchStartTime).toFixed(2)}ms`,
        )

        if (error) {
          logger.error('🚨 [INIT] Supabase query error:', error)
          throw error
        }

        logger.log(`🚀 [INIT] Supabase query returned ${data?.length || 0} opportunities`)
        console.log('🔍 [DEBUG] Raw data from Supabase (first 2):', data?.slice(0, 2))

        if (data && data.length > 0) {
          const processStartTime = performance.now()
          const cache: Record<string, Opportunity> = {}
          const orderedIds: string[] = []
          const currentDeletedIds = get().opportunitiesDeletedIds

          logger.log(
            `[Initialize] Processing ${data.length} opportunities with ${currentDeletedIds.size} deleted IDs to filter`,
          )

          let skippedCount = 0

          // Status mapping from database values to frontend values
          const statusMapping: Record<string, string> = {
            'Demo agendada': 'Lead/New',
            'Demo asistida': 'Discovery',
            'Propuesta enviada': 'Proposal',
            'Int. de cierre': 'Closing',
            'Confirmación verbal': 'Negotiation',
            Ganado: 'Won',
            Perdido: 'Lost',
            'Contract Sent': 'Proposal',
            'In Procurement': 'Discovery',
            'Deal Won': 'Won',
            Qualified: 'Qualified',
            'Lead/New': 'Lead/New',
            Discovery: 'Discovery',
            Proposal: 'Proposal',
            Negotiation: 'Negotiation',
            Closing: 'Closing',
            Won: 'Won',
            Lost: 'Lost',
          }

          // Procesar opportunities
          data.forEach(opp => {
            // Saltar si este opportunity ha sido eliminado
            if (currentDeletedIds.has(opp.id)) {
              logger.log(`[Initialize] Skipping deleted opportunity: ${opp.id}`)
              skippedCount++
              return
            }

            const opportunity: Opportunity = {
              id: opp.id,
              opportunity: opp.opportunity || '',
              status: opp.status || 'Lead/New',
              stage: statusMapping[opp.status] || opp.status || 'Lead/New',
              revenue: parseInt(opp.revenue?.toString() || '0'),
              closeDate: opp.close_date || '',
              owner: opp.owner || '',
              company: opp.company_name || '',
              companyName: opp.company_name || '', // ← ADDED: Map to companyName as well
              priority: opp.priority || 'Medium',
              originalContactId: opp.original_contact_id,
              createdAt: opp.created_at,
              updatedAt: opp.updated_at,
            }

            cache[opp.id] = opportunity
            orderedIds.push(opp.id)

            // Debug logging for first opportunity to verify mapping
            if (orderedIds.length === 1) {
              console.log('🔍 [DEBUG] First opportunity mapped:', {
                id: opportunity.id,
                company: opportunity.company,
                companyName: opportunity.companyName,
                rawCompanyName: opp.company_name,
              })
            }
          })

          const processEndTime = performance.now()
          logger.log(`[PERF] Opportunity processing completed in ${(processEndTime - processStartTime).toFixed(2)}ms`)

          if (skippedCount > 0) {
            logger.log(`[Initialize] Skipped ${skippedCount} deleted opportunities`)
          }

          // Actualizar el store con el cache de opportunities
          set(state => {
            state.opportunitiesCache = cache
            state.opportunitiesOrderedIds = orderedIds
            state.opportunitiesPagination.loadedCount = orderedIds.length
            state.opportunitiesPagination.offset = orderedIds.length
            state.opportunitiesPagination.hasMore =
              orderedIds.length < (count || 0) && orderedIds.length === OPPORTUNITIES_CONFIG.FIRST_BATCH_SIZE
            state.opportunitiesPagination.firstBatchLoaded = true
            state.opportunitiesPagination.isInitialized = true

            // 🚀 FIX: Clear loading state immediately upon successful completion
            state.opportunitiesLoading.initializing = false

            // Si no hay más datos que cargar, marcar como completo
            if (!state.opportunitiesPagination.hasMore) {
              state.opportunitiesPagination.allOpportunitiesLoaded = true
            }
          })

          logger.log(`🚀 [INIT] Store updated successfully:`, {
            cacheSize: Object.keys(cache).length,
            orderedIdsLength: orderedIds.length,
            sampleOpportunity: orderedIds.length > 0 ? cache[orderedIds[0]] : null,
            hasMore: get().opportunitiesPagination.hasMore,
            isInitialized: get().opportunitiesPagination.isInitialized,
          })

          const initEndTime = performance.now()
          logger.log(
            `[PERF] Total opportunities initialization completed in ${(initEndTime - initStartTime).toFixed(2)}ms`,
          )
          logger.log(
            `[Initialize] Loaded ${orderedIds.length} opportunities. Has more: ${get().opportunitiesPagination.hasMore}`,
          )

          // Iniciar background loading para el resto de opportunities si hay más datos
          if (get().opportunitiesPagination.hasMore) {
            logger.log('[Initialize] Starting background loading for remaining opportunities')
            get().opportunitiesStartBackgroundLoading()
          }
        } else {
          // No hay datos
          set(state => {
            state.opportunitiesPagination.firstBatchLoaded = true
            state.opportunitiesPagination.isInitialized = true
            state.opportunitiesPagination.allOpportunitiesLoaded = true
            state.opportunitiesPagination.hasMore = false

            // 🚀 FIX: Clear loading state when no data found
            state.opportunitiesLoading.initializing = false
          })

          logger.log('[Initialize] No opportunities found for user')
        }
      } catch (error) {
        logger.error('[Initialize] Error during opportunities initialization:', error)
<<<<<<< HEAD
        console.error('🚨 OPPORTUNITIES INIT ERROR:', error)
        console.error('🚨 ERROR DETAILS:', {
          message: error instanceof Error ? error.message : 'Unknown error',
          userId,
          timestamp: new Date().toISOString(),
          stackTrace: error instanceof Error ? error.stack : undefined,
        })
        set(state => {
          state.opportunitiesErrors.initialize =
            error instanceof Error ? error.message : OPPORTUNITIES_ERROR_MESSAGES.INITIALIZE_FAILED
          // 🚀 CRITICAL: Clear all loading states to prevent infinite loops
          state.opportunitiesLoading.initializing = false
          state.opportunitiesLoading.fetching = false
          // 🚀 IMPORTANT: Reset initialization flags to allow retry
          state.opportunitiesPagination.isInitialized = false
          state.opportunitiesPagination.firstBatchLoaded = false
        })
        // Don't throw the error to prevent crashing the UI - let the component handle error state
        console.log('🛡️ [SAFETY] Error handled gracefully, UI remains functional')
        return
=======
        set(state => {
          state.opportunitiesErrors.initialize = error instanceof Error ? error.message : OPPORTUNITIES_ERROR_MESSAGES.INITIALIZE_FAILED
        })
        throw error
>>>>>>> 5967ee8e
      } finally {
        // 🚀 SAFETY: Only clear loading if not already cleared in success case
        set(state => {
          if (state.opportunitiesLoading.initializing) {
            state.opportunitiesLoading.initializing = false
          }
        })
        initializationPromise = null
      }
    })()

    return initializationPromise
  },

  /**
   * Obtiene el siguiente chunk de opportunities
   */
  opportunitiesFetchNext: async () => {
    const state = get()

    if (!state.opportunitiesInternal.userId) {
      throw new Error(OPPORTUNITIES_ERROR_MESSAGES.INVALID_USER)
    }

    if (!state.opportunitiesPagination.hasMore || state.opportunitiesLoading.fetching) {
      return
    }

    set(state => {
      state.opportunitiesLoading.fetching = true
    })

    try {
      const { data, error } = await supabase
        .from('opportunities')
        .select(
          `
          id,
          opportunity,
          status,
          revenue,
          close_date,
          owner,
          company_name,
          priority,
          original_contact_id,
          created_at,
          updated_at
        `,
        )
        .eq('user_id', get().opportunitiesInternal.userId)
        .order('created_at', { ascending: false })
        .range(
          state.opportunitiesPagination.offset,
          state.opportunitiesPagination.offset + state.opportunitiesInternal.chunkSize - 1,
        )

      if (error) throw error

      if (data && data.length > 0) {
        const cache: Record<string, Opportunity> = { ...state.opportunitiesCache }
        const orderedIds: string[] = [...state.opportunitiesOrderedIds]
        const currentDeletedIds = state.opportunitiesDeletedIds

        // Status mapping
        const statusMapping: Record<string, string> = {
          'Demo agendada': 'Lead/New',
          'Demo asistida': 'Discovery',
          'Propuesta enviada': 'Proposal',
          'Int. de cierre': 'Closing',
          'Confirmación verbal': 'Negotiation',
          Ganado: 'Won',
          Perdido: 'Lost',
          'Contract Sent': 'Proposal',
          'In Procurement': 'Discovery',
          'Deal Won': 'Won',
          Qualified: 'Qualified',
          'Lead/New': 'Lead/New',
          Discovery: 'Discovery',
          Proposal: 'Proposal',
          Negotiation: 'Negotiation',
          Closing: 'Closing',
          Won: 'Won',
          Lost: 'Lost',
        }

        data.forEach(opp => {
          // Saltar si este opportunity ha sido eliminado
          if (currentDeletedIds.has(opp.id)) {
            return
          }

          const opportunity: Opportunity = {
            id: opp.id,
            opportunity: opp.opportunity || '',
            status: opp.status || 'Lead/New',
            stage: statusMapping[opp.status] || opp.status || 'Lead/New',
            revenue: parseInt(opp.revenue?.toString() || '0'),
            closeDate: opp.close_date || '',
            owner: opp.owner || '',
            company: opp.company_name || '',
            priority: opp.priority || 'Medium',
            originalContactId: opp.original_contact_id,
            createdAt: opp.created_at,
            updatedAt: opp.updated_at,
          }

          cache[opp.id] = opportunity
          orderedIds.push(opp.id)
        })

        set(state => {
          state.opportunitiesCache = cache
          state.opportunitiesOrderedIds = orderedIds
          state.opportunitiesPagination.loadedCount = orderedIds.length
          state.opportunitiesPagination.offset = orderedIds.length
          state.opportunitiesPagination.hasMore = data.length === state.opportunitiesInternal.chunkSize
        })

        logger.log(`[FetchNext] Loaded ${data.length} more opportunities. Total: ${orderedIds.length}`)
      } else {
        set(state => {
          state.opportunitiesPagination.hasMore = false
          state.opportunitiesPagination.allOpportunitiesLoaded = true
        })
        logger.log('[FetchNext] No more opportunities to load')
      }
    } catch (error) {
      logger.error('[FetchNext] Error fetching opportunities:', error)
      set(state => {
        state.opportunitiesErrors.fetch =
          error instanceof Error ? error.message : OPPORTUNITIES_ERROR_MESSAGES.FETCH_FAILED
      })
      throw error
    } finally {
      set(state => {
        state.opportunitiesLoading.fetching = false
      })
    }
  },

  /**
   * Inicia la carga en background de opportunities restantes
   */
  opportunitiesStartBackgroundLoading: async () => {
    const state = get()

    if (state.opportunitiesInternal.backgroundLoadingActive || !state.opportunitiesPagination.hasMore) {
      return
    }

    if (backgroundLoadingPromise) {
      return backgroundLoadingPromise
    }

    logger.log('[BackgroundLoading] Starting background loading of opportunities')

    set(state => {
      state.opportunitiesInternal.backgroundLoadingActive = true
      state.opportunitiesLoading.backgroundLoading = true
    })

    backgroundLoadingPromise = (async () => {
      try {
        while (get().opportunitiesPagination.hasMore && !get().opportunitiesInternal.backgroundLoadingPaused) {
          await get().opportunitiesFetchNext()

          // Small delay to keep UI responsive
          if (get().opportunitiesPagination.hasMore) {
            await new Promise(resolve => setTimeout(resolve, OPPORTUNITIES_CONFIG.BACKGROUND_LOADING_DELAY))
          }
        }

        if (get().opportunitiesPagination.hasMore) {
          logger.log('[BackgroundLoading] Paused due to user interaction')
        } else {
          logger.log('[BackgroundLoading] All opportunities loaded successfully')
          set(state => {
            state.opportunitiesPagination.allOpportunitiesLoaded = true
          })
        }
      } catch (error) {
        logger.error('[BackgroundLoading] Error during background loading:', error)
        set(state => {
          state.opportunitiesErrors.fetch =
            error instanceof Error ? error.message : OPPORTUNITIES_ERROR_MESSAGES.BACKGROUND_LOADING_FAILED
        })
      } finally {
        set(state => {
          state.opportunitiesInternal.backgroundLoadingActive = false
          state.opportunitiesLoading.backgroundLoading = false
        })
        backgroundLoadingPromise = null
      }
    })()

    return backgroundLoadingPromise
  },

  /**
   * Pausa la carga en background
   */
  opportunitiesPauseBackgroundLoading: () => {
    logger.log('[BackgroundLoading] Pausing background loading')
    set(state => {
      state.opportunitiesInternal.backgroundLoadingPaused = true
    })
  },

  /**
   * Reanuda la carga en background
   */
  opportunitiesResumeBackgroundLoading: () => {
    const state = get()

    logger.log('[BackgroundLoading] Resuming background loading')
    set(state => {
      state.opportunitiesInternal.backgroundLoadingPaused = false
    })

    if (state.opportunitiesPagination.hasMore && !state.opportunitiesInternal.backgroundLoadingActive) {
      get().opportunitiesStartBackgroundLoading()
    }
  },

  /**
   * Asegura que se hayan cargado el mínimo de opportunities requeridos
   */
  opportunitiesEnsureMinimumLoaded: async (minimumRequired: number) => {
    const state = get()

    if (
      state.opportunitiesPagination.loadedCount >= minimumRequired ||
      state.opportunitiesPagination.allOpportunitiesLoaded
    ) {
      return
    }

    logger.log(
      `[EnsureMinimum] Need to load ${minimumRequired - state.opportunitiesPagination.loadedCount} more opportunities`,
    )

    while (state.opportunitiesPagination.loadedCount < minimumRequired && state.opportunitiesPagination.hasMore) {
      await get().opportunitiesFetchNext()
    }
  },

  /**
   * Limpia todo el cache (usado en logout)
   */
  opportunitiesClear: () => {
    logger.log('[Clear] Clearing opportunities store')

    // Cancel any ongoing background loading
    backgroundLoadingPromise = null
    initializationPromise = null

    set(state => {
      Object.assign(state, RESET_OPPORTUNITIES_STATE)
    })
  },

  /**
   * Fuerza un refresh completo del cache
   */
  opportunitiesForceRefresh: async () => {
    const state = get()
    const userId = state.opportunitiesInternal.userId

    if (!userId) {
      throw new Error(OPPORTUNITIES_ERROR_MESSAGES.INVALID_USER)
    }

    logger.log('[ForceRefresh] Force refreshing opportunities cache')

    get().opportunitiesClear()
    await get().opportunitiesInitialize(userId)
  },

  /**
   * Remueve opportunities del cache y los marca como eliminados
   */
  opportunitiesRemoveOpportunities: (opportunityIds: string[]) => {
    const state = get()

    logger.log(`[RemoveOpportunities] Removing ${opportunityIds.length} opportunities from cache`)

    set(state => {
      const newCache = { ...state.opportunitiesCache }
      const newOrderedIds = [...state.opportunitiesOrderedIds]
      const newDeletedIds = new Set(state.opportunitiesDeletedIds)

      opportunityIds.forEach(id => {
        delete newCache[id]
        const index = newOrderedIds.indexOf(id)
        if (index > -1) {
          newOrderedIds.splice(index, 1)
        }
        newDeletedIds.add(id)
      })

      state.opportunitiesCache = newCache
      state.opportunitiesOrderedIds = newOrderedIds
      state.opportunitiesDeletedIds = newDeletedIds
      state.opportunitiesPagination.loadedCount = newOrderedIds.length
      state.opportunitiesPagination.totalCount = Math.max(
        0,
        state.opportunitiesPagination.totalCount - opportunityIds.length,
      )
    })
  },

  /**
   * Restaura opportunities al cache (usado cuando falla la eliminación en DB)
   */
  opportunitiesRestoreOpportunities: (opportunities: Opportunity[]) => {
    const state = get()

    logger.log(`[RestoreOpportunities] Restoring ${opportunities.length} opportunities to cache`)

    set(state => {
      const newCache = { ...state.opportunitiesCache }
      const newOrderedIds = [...state.opportunitiesOrderedIds]
      const newDeletedIds = new Set(state.opportunitiesDeletedIds)

      opportunities.forEach(opportunity => {
        newCache[opportunity.id] = opportunity
        if (!newOrderedIds.includes(opportunity.id)) {
          newOrderedIds.unshift(opportunity.id) // Add to beginning
        }
        newDeletedIds.delete(opportunity.id)
      })

      state.opportunitiesCache = newCache
      state.opportunitiesOrderedIds = newOrderedIds
      state.opportunitiesDeletedIds = newDeletedIds
      state.opportunitiesPagination.loadedCount = newOrderedIds.length
      state.opportunitiesPagination.totalCount = state.opportunitiesPagination.totalCount + opportunities.length
    })
  },

  /**
   * Agrega un nuevo opportunity al cache
   */
  opportunitiesAddOpportunity: (opportunity: Opportunity) => {
    const state = get()

    // Saltar si este opportunity ya está en el cache
    if (state.opportunitiesCache[opportunity.id]) {
      logger.warn(`[addOpportunity] Opportunity ${opportunity.id} already exists in cache, not adding duplicate`)
      return
    }

    logger.log(`[addOpportunity] Adding new opportunity: ${opportunity.opportunity} (${opportunity.id})`)

    set(state => {
      // Crear nuevo cache y ordered IDs con el nuevo opportunity al principio
      const newCache = { ...state.opportunitiesCache, [opportunity.id]: opportunity }
      const newOrderedIds = [opportunity.id, ...state.opportunitiesOrderedIds]

      state.opportunitiesCache = newCache
      state.opportunitiesOrderedIds = newOrderedIds
      state.opportunitiesPagination.loadedCount = state.opportunitiesPagination.loadedCount + 1
      state.opportunitiesPagination.totalCount = state.opportunitiesPagination.totalCount + 1
    })

    logger.log(
      `[addOpportunity] Successfully added opportunity to store. New count: ${state.opportunitiesPagination.loadedCount + 1}`,
    )
  },

  /**
   * Actualiza un opportunity individual en el cache
   */
  opportunitiesUpdateOpportunity: (opportunityId: string, updates: Partial<Opportunity>) => {
    const state = get()

    // Saltar si este opportunity ID está en el set de eliminados
    if (state.opportunitiesDeletedIds.has(opportunityId)) {
      logger.warn(`[updateOpportunity] Opportunity ${opportunityId} is in deleted set, not updating`)
      return
    }

    // Saltar si este opportunity no está en el cache
    if (!state.opportunitiesCache[opportunityId]) {
      logger.warn(`[updateOpportunity] Opportunity ${opportunityId} not found in cache, cannot update`)
      return
    }

    logger.log(`[updateOpportunity] Updating opportunity: ${opportunityId}`, updates)
    console.log('🔄 [STORE] opportunitiesUpdateOpportunity called:', {
      opportunityId,
      updates,
      existsInCache: !!state.opportunitiesCache[opportunityId],
    })

    set(state => {
      // Crear nuevo cache con el opportunity actualizado
      const newCache = {
        ...state.opportunitiesCache,
        [opportunityId]: {
          ...state.opportunitiesCache[opportunityId],
          ...updates,
        },
      }

      state.opportunitiesCache = newCache

      console.log('✅ [STORE] Store updated successfully:', {
        opportunityId,
        updatedOpportunity: newCache[opportunityId],
        cacheSize: Object.keys(newCache).length,
      })
    })

    logger.log(`[updateOpportunity] Successfully updated opportunity in store`)
  },
})<|MERGE_RESOLUTION|>--- conflicted
+++ resolved
@@ -354,33 +354,11 @@
         }
       } catch (error) {
         logger.error('[Initialize] Error during opportunities initialization:', error)
-<<<<<<< HEAD
-        console.error('🚨 OPPORTUNITIES INIT ERROR:', error)
-        console.error('🚨 ERROR DETAILS:', {
-          message: error instanceof Error ? error.message : 'Unknown error',
-          userId,
-          timestamp: new Date().toISOString(),
-          stackTrace: error instanceof Error ? error.stack : undefined,
-        })
         set(state => {
           state.opportunitiesErrors.initialize =
             error instanceof Error ? error.message : OPPORTUNITIES_ERROR_MESSAGES.INITIALIZE_FAILED
-          // 🚀 CRITICAL: Clear all loading states to prevent infinite loops
-          state.opportunitiesLoading.initializing = false
-          state.opportunitiesLoading.fetching = false
-          // 🚀 IMPORTANT: Reset initialization flags to allow retry
-          state.opportunitiesPagination.isInitialized = false
-          state.opportunitiesPagination.firstBatchLoaded = false
-        })
-        // Don't throw the error to prevent crashing the UI - let the component handle error state
-        console.log('🛡️ [SAFETY] Error handled gracefully, UI remains functional')
-        return
-=======
-        set(state => {
-          state.opportunitiesErrors.initialize = error instanceof Error ? error.message : OPPORTUNITIES_ERROR_MESSAGES.INITIALIZE_FAILED
         })
         throw error
->>>>>>> 5967ee8e
       } finally {
         // 🚀 SAFETY: Only clear loading if not already cleared in success case
         set(state => {
