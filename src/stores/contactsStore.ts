import { create } from "zustand";
import { supabase } from "@/integrations/supabase/client";
import { LeadContact } from "@/components/stream/sample-data";
import { logger } from "@/utils/logger";

interface ContactsState {
  // Core data
  cache: Record<string, LeadContact>; // keyed by id
  orderedIds: string[]; // preserve sort order

  // Loading states
<<<<<<< HEAD
  loading: boolean; // background fetch in progress
  hasMore: boolean; // whether more chunks exist
  totalCount: number; // total contacts in database
  loadedCount: number; // contacts loaded so far
  isBackgroundLoading: boolean; // background loading active

=======
  loading: boolean;                       // initial batch loading
  hasMore: boolean;                       // whether more chunks exist
  totalCount: number;                     // total contacts in database
  loadedCount: number;                    // contacts loaded so far
  isBackgroundLoading: boolean;           // background loading active
  isInitialized: boolean;                 // whether the store has been initialized
  firstBatchLoaded: boolean;              // whether first 17 contacts are loaded
  allContactsLoaded: boolean;             // whether all contacts have been loaded
  
>>>>>>> e88895ee
  // Methods
  fetchNext: () => Promise<void>; // pulls the next chunk
  initialize: (userId: string) => Promise<void>; // initial load
  startBackgroundLoading: () => Promise<void>; // start background loading
<<<<<<< HEAD
  clear: () => void; // clear cache
  removeContacts: (contactIds: string[]) => void; // remove contacts from cache
  refresh: () => Promise<void>; // refresh data from database

  // Internal state
  _offset: number; // current offset for pagination
  _userId: string | null; // current user ID
  _chunkSize: number; // size of each chunk
  _backgroundLoadingActive: boolean; // track if background loading is running
  _deletedContactIds: Set<string>; // track deleted contacts to prevent re-adding
=======
  pauseBackgroundLoading: () => void;     // pause background loading
  resumeBackgroundLoading: () => void;    // resume background loading
  clear: () => void;                      // clear cache
  removeContacts: (contactIds: string[]) => void; // remove contacts from cache
  restoreContacts: (contacts: LeadContact[]) => void; // restore contacts to cache
  
  // Internal state
  _offset: number;                        // current offset for pagination
  _userId: string | null;                 // current user ID
  _chunkSize: number;                     // size of each chunk
  _backgroundLoadingActive: boolean;      // track if background loading is running
  _backgroundLoadingPaused: boolean;      // track if background loading is paused
  _deletedContactIds: Set<string>;        // track deleted contacts to prevent re-adding
>>>>>>> e88895ee
}

const FIRST_BATCH_SIZE = 17; // First batch - load immediately (optimized for one page view)
const CHUNK_SIZE = 1000; // Background chunks

// Store the background loading promise outside of the store
let backgroundLoadingPromise: Promise<void> | null = null;
let initializationPromise: Promise<void> | null = null; // Track ongoing initialization

// Load deleted IDs from localStorage
const loadDeletedIds = (): Set<string> => {
  try {
    const stored = localStorage.getItem('deleted-contact-ids');
    if (stored) {
      const ids = JSON.parse(stored);
      logger.log(`Loaded ${ids.length} deleted contact IDs from localStorage`);
      return new Set(ids);
    }
  } catch (error) {
    logger.error('Failed to load deleted contact IDs:', error);
  }
  return new Set<string>();
};

// Save deleted IDs to localStorage
const saveDeletedIds = (deletedIds: Set<string>) => {
  try {
    const deletedArray = Array.from(deletedIds);
    localStorage.setItem('deleted-contact-ids', JSON.stringify(deletedArray));
    logger.log(`Persisted ${deletedArray.length} deleted contact IDs to localStorage`);
  } catch (error) {
    logger.error('Failed to persist deleted contact IDs:', error);
  }
};

// Global event listener setup - this runs when the store is created
let isEventListenerSetup = false;

export const useContactsStore = create<ContactsState>((set, get) => ({
  // Initial state
  cache: {},
  orderedIds: [],
  loading: false,
  hasMore: true,
  totalCount: 0,
  loadedCount: 0,
  isBackgroundLoading: false,
<<<<<<< HEAD

=======
  isInitialized: false,
  firstBatchLoaded: false,
  allContactsLoaded: false,
  
>>>>>>> e88895ee
  // Internal state
  _offset: 0,
  _userId: null,
  _chunkSize: CHUNK_SIZE,
  _backgroundLoadingActive: false,
<<<<<<< HEAD
  _deletedContactIds: new Set<string>(),

  // Clear the cache
=======
  _backgroundLoadingPaused: false,
  _deletedContactIds: loadDeletedIds(), // Load from localStorage
  
  // Clear the cache - only called on logout
>>>>>>> e88895ee
  clear: () => {
    logger.log('[ContactsStore] Clear called - resetting entire store for logout');
    
    // Cancel any ongoing background loading
    backgroundLoadingPromise = null;
<<<<<<< HEAD

=======
    initializationPromise = null;
    
    // Clear all data and reset to initial state
>>>>>>> e88895ee
    set({
      cache: {},
      orderedIds: [],
      loading: false,
      hasMore: true,
      totalCount: 0,
      loadedCount: 0,
      isBackgroundLoading: false,
      isInitialized: false,
      firstBatchLoaded: false,
      allContactsLoaded: false,
      _offset: 0,
      _userId: null,
      _backgroundLoadingActive: false,
      _backgroundLoadingPaused: false,
      // Keep deleted IDs even after logout
      _deletedContactIds: get()._deletedContactIds,
    });
  },

  // Remove contacts from cache
  removeContacts: (contactIds: string[]) => {
    const state = get();
    const contactIdSet = new Set(contactIds);
<<<<<<< HEAD

=======
    
    logger.log(`[removeContacts] Removing ${contactIds.length} contacts from store`);
    logger.log(`[removeContacts] Contact IDs to remove:`, contactIds);
    
>>>>>>> e88895ee
    // Create new cache without deleted contacts
    const newCache = { ...state.cache };
    contactIds.forEach((id) => {
      delete newCache[id];
    });

    // Filter out deleted contacts from orderedIds
    const newOrderedIds = state.orderedIds.filter(
      (id) => !contactIdSet.has(id)
    );

    // Update counts
    const deletedCount = state.orderedIds.length - newOrderedIds.length;
    const newLoadedCount = Math.max(0, state.loadedCount - deletedCount);
    const newTotalCount = Math.max(0, state.totalCount - deletedCount);

    // Add deleted IDs to the tracking set
    const newDeletedIds = new Set(state._deletedContactIds);
<<<<<<< HEAD
    contactIds.forEach((id) => newDeletedIds.add(id));

=======
    contactIds.forEach(id => newDeletedIds.add(id));
    
    logger.log(`[removeContacts] Total deleted IDs tracked: ${newDeletedIds.size}`);
    
    // Persist deleted IDs to localStorage
    saveDeletedIds(newDeletedIds);
    
>>>>>>> e88895ee
    set({
      cache: newCache,
      orderedIds: newOrderedIds,
      loadedCount: newLoadedCount,
      totalCount: newTotalCount,
      _deletedContactIds: newDeletedIds,
    });
<<<<<<< HEAD

    logger.log(`Removed ${deletedCount} contacts from store`);
=======
    
    logger.log(`[removeContacts] Successfully removed ${deletedCount} contacts from store`);
    logger.log(`[removeContacts] New counts - loaded: ${newLoadedCount}, total: ${newTotalCount}`);
>>>>>>> e88895ee
  },

  // Initialize with first batch of data
  initialize: async (userId: string) => {
    // If there's already an ongoing initialization, return it
    if (initializationPromise) {
      console.log('[ContactsStore] Initialization already in progress, waiting for it to complete');
      return initializationPromise;
    }
    
    const state = get();
<<<<<<< HEAD

    // If already initialized for this user, just start background loading if needed
    if (state._userId === userId && state.orderedIds.length > 0) {
      // If we have more to load and not currently loading, start background loading
      if (state.hasMore && !state._backgroundLoadingActive) {
=======
    
    logger.log(`Initialize called for user ${userId}. Current state:`, {
      currentUserId: state._userId,
      hasData: state.orderedIds.length > 0,
      loadedCount: state.loadedCount,
      totalCount: state.totalCount,
      hasMore: state.hasMore,
      isBackgroundLoading: state._backgroundLoadingActive,
      isInitialized: state.isInitialized,
      firstBatchLoaded: state.firstBatchLoaded,
      allContactsLoaded: state.allContactsLoaded
    });
    
    // If already initialized for this user and we have the first batch, just resume background loading if needed
    if (state._userId === userId && state.isInitialized && state.firstBatchLoaded) {
      logger.log('Store already initialized for this user with first batch loaded');
      
      // If we haven't loaded all contacts yet and not currently loading, resume background loading
      if (!state.allContactsLoaded && state.hasMore && !state._backgroundLoadingActive) {
        logger.log('Resuming background loading for remaining contacts...');
>>>>>>> e88895ee
        get().startBackgroundLoading();
      } else if (state.allContactsLoaded) {
        logger.log('All contacts already loaded, no need to reload');
      } else if (state._backgroundLoadingActive) {
        logger.log('Background loading already active');
      }
      return;
    }
<<<<<<< HEAD

    // Clear if switching users
    if (state._userId !== userId) {
      get().clear();
    }

    set({ _userId: userId, loading: true });

    try {
      // Get total count first
      const { count } = await supabase
        .from("contacts")
        .select("*", { count: "exact", head: true })
        .eq("user_id", userId);

      set({ totalCount: count || 0 });

      // Fetch first batch
      const { data, error } = await supabase
        .from("contacts")
        .select(
          "id, name, email, phone, company, status, user_id, data, created_at, updated_at"
        )
        .eq("user_id", userId)
        .order("created_at", { ascending: false })
        .range(0, 49); // First 50 rows

      if (error) throw error;

      if (data && data.length > 0) {
        const cache: Record<string, LeadContact> = {};
        const orderedIds: string[] = [];

        // Process contacts
        data.forEach((contact) => {
          // Skip if this contact has been deleted
          if (state._deletedContactIds.has(contact.id)) {
            return;
          }

          const contactData = (contact.data as any) || {};
          const leadContact: LeadContact = {
            id: contact.id,
            name: contact.name || "",
            email: contact.email || "",
            phone: contact.phone || "",
            company: contact.company || "",
            status: contact.status || "",
            importListName: contactData.importListName || "",
            importOrder: contactData.importOrder,
            ...contactData,
          };

          cache[contact.id] = leadContact;
          orderedIds.push(contact.id);
        });

        set({
          cache,
          orderedIds,
          loadedCount: data.length,
          _offset: 50,
          hasMore: (count || 0) > 50,
          loading: false,
        });

        logger.log(`Initialized contacts store with ${data.length} contacts`);

        // Start background loading after initial load
        if ((count || 0) > 50) {
          get().startBackgroundLoading();
=======
    
    // If switching users, clear everything
    if (state._userId && state._userId !== userId) {
      logger.log(`Switching users from ${state._userId} to ${userId}, clearing store`);
      get().clear();
    }
    
    logger.log(`Starting fresh initialization for user ${userId}`);
    
    // Create and track the initialization promise
    initializationPromise = (async () => {
      set({ _userId: userId, loading: true });
      
      // Start timing the initial load
      const initStartTime = performance.now();
      logger.log(`[PERF] Starting initial load of first ${FIRST_BATCH_SIZE} contacts...`);
      
      try {
        // Get total count first
        const countStartTime = performance.now();
        const { count } = await supabase
          .from('contacts')
          .select('*', { count: 'exact', head: true })
          .eq('user_id', userId);
        
        const countEndTime = performance.now();
        logger.log(`[PERF] Count query completed in ${(countEndTime - countStartTime).toFixed(2)}ms`);
        logger.log(`Total contacts in database: ${count || 0}`);
        set({ totalCount: count || 0 });
        
        // Fetch first batch (100 contacts for faster initial load)
        const fetchStartTime = performance.now();
        const { data, error } = await supabase
          .from('contacts')
          .select('id, name, email, phone, company, status, data')  // Removed user_id, created_at, updated_at for faster query
          .eq('user_id', userId)
          .order('created_at', { ascending: false })
          .range(0, FIRST_BATCH_SIZE - 1); // First 100 rows
        
        const fetchEndTime = performance.now();
        logger.log(`[PERF] First batch query completed in ${(fetchEndTime - fetchStartTime).toFixed(2)}ms`);
        
        if (error) throw error;
        
        if (data && data.length > 0) {
          const processStartTime = performance.now();
          const cache: Record<string, LeadContact> = {};
          const orderedIds: string[] = [];
          const currentDeletedIds = get()._deletedContactIds;
          
          logger.log(`[Initialize] Processing ${data.length} contacts with ${currentDeletedIds.size} deleted IDs to filter`);
          
          let skippedCount = 0;
          
          // Process contacts
          data.forEach(contact => {
            // Skip if this contact has been deleted
            if (currentDeletedIds.has(contact.id)) {
              logger.log(`[Initialize] Skipping deleted contact: ${contact.id}`);
              skippedCount++;
              return;
            }
            
            const leadContact: LeadContact = {
              id: contact.id,
              name: contact.name || '',
              email: contact.email || '',
              phone: contact.phone || '',
              company: contact.company || '',
              status: contact.status || '',
              importListName: contact.data?.importListName || '',
              importOrder: contact.data?.importOrder,
              ...(contact.data || {})
            };
            
            cache[contact.id] = leadContact;
            orderedIds.push(contact.id);
          });
          
          const processEndTime = performance.now();
          logger.log(`[PERF] Contact processing completed in ${(processEndTime - processStartTime).toFixed(2)}ms`);
          logger.log(`[Initialize] Loaded ${orderedIds.length} contacts, skipped ${skippedCount} deleted contacts`);
          
          const hasMoreContacts = (count || 0) > FIRST_BATCH_SIZE;
          const allLoaded = !hasMoreContacts;
          
          set({
            cache,
            orderedIds,
            loadedCount: orderedIds.length,
            _offset: FIRST_BATCH_SIZE,
            hasMore: hasMoreContacts,
            loading: false,
            isInitialized: true,
            firstBatchLoaded: true,
            allContactsLoaded: allLoaded
          });
          
          const totalInitTime = performance.now() - initStartTime;
          logger.log(`[PERF] ✅ Initial load completed in ${totalInitTime.toFixed(2)}ms`);
          if (totalInitTime > 400) {
            logger.warn(`[PERF] ⚠️ Initial load took ${totalInitTime.toFixed(2)}ms - exceeds 400ms target!`);
          } else {
            logger.log(`[PERF] 🚀 Initial load met performance target (<400ms)`);
          }
          
          logger.log(`Loaded first batch: ${orderedIds.length} contacts (after filtering deleted)`);
          logger.log(`Has more contacts: ${hasMoreContacts}, All loaded: ${allLoaded}`);
          
          // Start background loading for remaining contacts if there are more
          if (hasMoreContacts) {
            logger.log('Starting background loading for remaining contacts (18 onwards)...');
            // Small delay to let UI render first batch
            setTimeout(() => {
              get().startBackgroundLoading();
            }, 500);
          }
        } else {
          const totalInitTime = performance.now() - initStartTime;
          logger.log(`[PERF] No contacts found. Total time: ${totalInitTime.toFixed(2)}ms`);
          set({ 
            loading: false, 
            hasMore: false, 
            isInitialized: true,
            firstBatchLoaded: true,
            allContactsLoaded: true
          });
>>>>>>> e88895ee
        }
      } catch (error) {
        const totalInitTime = performance.now() - initStartTime;
        logger.error(`[PERF] Failed to initialize (${totalInitTime.toFixed(2)}ms):`, error);
        logger.error('Failed to initialize contacts store:', error);
        set({ 
          loading: false, 
          hasMore: false, 
          isInitialized: true 
        });
      }
<<<<<<< HEAD
    } catch (error) {
      logger.error("Failed to initialize contacts store:", error);
      set({ loading: false, hasMore: false });
=======
    })();
    
    // Wait for initialization to complete and then clear the promise
    try {
      await initializationPromise;
    } finally {
      initializationPromise = null;
>>>>>>> e88895ee
    }
  },

  // Start background loading process
  startBackgroundLoading: async () => {
    const state = get();
<<<<<<< HEAD

    // If already loading or no more data, return existing promise or resolve
    if (state._backgroundLoadingActive || !state.hasMore || !state._userId) {
=======
    
    // Don't start if already loaded all contacts
    if (state.allContactsLoaded) {
      logger.log('All contacts already loaded, skipping background loading');
      return;
    }
    
    // If paused, background loading is disabled, or already loading, return
    if (state._backgroundLoadingPaused || state._backgroundLoadingActive || !state.hasMore || !state._userId) {
>>>>>>> e88895ee
      return backgroundLoadingPromise || Promise.resolve();
    }

    // If we already have a background loading promise, return it
    if (backgroundLoadingPromise) {
      return backgroundLoadingPromise;
    }

    set({ _backgroundLoadingActive: true, isBackgroundLoading: true });

    // Create the background loading promise
    backgroundLoadingPromise = (async () => {
      try {
<<<<<<< HEAD
        // Wait a bit for initial render to complete
        await new Promise((resolve) => setTimeout(resolve, 1000));

        // Keep loading while there's more data
        while (get().hasMore && get()._userId === state._userId) {
=======
        logger.log('Starting background loading of remaining contacts...');
        
        // Keep loading while there's more data and not paused
        while (get().hasMore && get()._userId === state._userId && !get()._backgroundLoadingPaused && !get().allContactsLoaded) {
>>>>>>> e88895ee
          await get().fetchNext();

          // Small delay between chunks to keep UI responsive
<<<<<<< HEAD
          await new Promise((resolve) => setTimeout(resolve, 5));
        }

        logger.log("Background loading complete");
=======
          await new Promise(resolve => setTimeout(resolve, 100));
        }
        
        const finalState = get();
        if (!finalState.hasMore) {
          set({ allContactsLoaded: true });
          logger.log(`Background loading complete! All ${finalState.loadedCount} contacts loaded.`);
        } else {
          logger.log('Background loading paused or stopped');
        }
>>>>>>> e88895ee
      } catch (error) {
        logger.error("Background loading error:", error);
      } finally {
        set({ _backgroundLoadingActive: false, isBackgroundLoading: false });
        backgroundLoadingPromise = null;
      }
    })();

    return backgroundLoadingPromise;
  },

  // Fetch next chunk of data
  fetchNext: async () => {
    const state = get();
<<<<<<< HEAD

    if (state.loading || !state.hasMore || !state._userId) {
=======
    
    // Check if paused or other conditions that should stop loading
    if (state._backgroundLoadingPaused || state.loading || !state.hasMore || !state._userId || state.allContactsLoaded) {
>>>>>>> e88895ee
      return;
    }

    set({ loading: true });

    try {
      const { data, error } = await supabase
<<<<<<< HEAD
        .from("contacts")
        .select(
          "id, name, email, phone, company, status, user_id, data, created_at, updated_at"
        )
        .eq("user_id", state._userId)
        .order("created_at", { ascending: false })
=======
        .from('contacts')
        .select('id, name, email, phone, company, status, data')  // Match the fields from initial load
        .eq('user_id', state._userId)
        .order('created_at', { ascending: false })
>>>>>>> e88895ee
        .range(state._offset, state._offset + state._chunkSize - 1);

      if (error) throw error;

      if (data && data.length > 0) {
<<<<<<< HEAD
        const newCache = { ...state.cache };
        const newOrderedIds = [...state.orderedIds];

=======
        // IMPORTANT: Get the latest state to ensure we have the most recent deleted IDs
        const latestState = get();
        const newCache = { ...latestState.cache };
        const newOrderedIds = [...latestState.orderedIds];
        const currentDeletedIds = latestState._deletedContactIds;
        
        logger.log(`[Background Load] Processing ${data.length} contacts, ${currentDeletedIds.size} deleted IDs tracked`);
        
        let addedCount = 0;
        let skippedCount = 0;
        
>>>>>>> e88895ee
        // Process new contacts
        data.forEach((contact) => {
          // Skip if this contact has been deleted
          if (currentDeletedIds.has(contact.id)) {
            logger.log(`[Background Load] Skipping deleted contact: ${contact.id}`);
            skippedCount++;
            return;
          }

          const contactData = (contact.data as any) || {};
          const leadContact: LeadContact = {
            id: contact.id,
            name: contact.name || "",
            email: contact.email || "",
            phone: contact.phone || "",
            company: contact.company || "",
            status: contact.status || "",
            importListName: contactData.importListName || "",
            importOrder: contactData.importOrder,
            ...contactData,
          };

          // Only add if not already in cache
          if (!newCache[contact.id]) {
            newCache[contact.id] = leadContact;
            newOrderedIds.push(contact.id);
            addedCount++;
          }
        });
<<<<<<< HEAD

        const newLoadedCount = state.loadedCount + data.length;
        const hasMore = newLoadedCount < state.totalCount;

=======
        
        const newLoadedCount = latestState.loadedCount + addedCount;
        const hasMore = data.length === state._chunkSize && newLoadedCount < latestState.totalCount;
        
>>>>>>> e88895ee
        set({
          cache: newCache,
          orderedIds: newOrderedIds,
          loadedCount: newLoadedCount,
          _offset: state._offset + state._chunkSize,
          hasMore,
          loading: false,
<<<<<<< HEAD
        });

        logger.log(
          `Loaded chunk: ${data.length} contacts (total: ${newLoadedCount}/${state.totalCount})`
        );
=======
          allContactsLoaded: !hasMore
        });
        
        logger.log(`[Background Load] Loaded chunk: ${addedCount} new contacts, ${skippedCount} skipped (total: ${newLoadedCount}/${latestState.totalCount})`);
>>>>>>> e88895ee
      } else {
        set({ 
          hasMore: false, 
          loading: false,
          allContactsLoaded: true 
        });
        logger.log('No more contacts to load');
      }
    } catch (error) {
<<<<<<< HEAD
      logger.error("Failed to fetch next chunk:", error);
      set({ loading: false });
=======
      logger.error('Failed to fetch next chunk:', error);
      
      // If it's a timeout error, adjust strategy
      if (error.code === '57014' || error.message?.includes('timeout')) {
        logger.log('Database timeout detected, adjusting strategy');
        
        // Only reduce chunk size if it's still large
        const currentChunkSize = state._chunkSize;
        if (currentChunkSize > 500) {
          const newChunkSize = Math.max(500, Math.floor(currentChunkSize * 0.75)); // Reduce by 25%, minimum 500
          set({ 
            _chunkSize: newChunkSize,
            loading: false
          });
          logger.log(`Reduced chunk size from ${currentChunkSize} to ${newChunkSize}`);
        } else {
          // If chunk size is already small, just pause briefly
          set({ loading: false });
        }
        
        // Add a small delay before next attempt
        await new Promise(resolve => setTimeout(resolve, 2000)); // 2 second delay
        
      } else {
        set({ loading: false });
      }
    }
  },
  
  // Restore contacts to cache (used when database operation fails)
  restoreContacts: (contacts: LeadContact[]) => {
    const state = get();
    const newCache = { ...state.cache };
    const newOrderedIds = [...state.orderedIds];
    const newDeletedIds = new Set(state._deletedContactIds);
    
    contacts.forEach(contact => {
      // Add contact back to cache
      newCache[contact.id] = contact;
      
      // Add back to ordered IDs if not already present
      if (!newOrderedIds.includes(contact.id)) {
        newOrderedIds.unshift(contact.id); // Add to beginning
      }
      
      // Remove from deleted tracking set
      newDeletedIds.delete(contact.id);
    });
    
    // Update deleted IDs in localStorage
    saveDeletedIds(newDeletedIds);
    
    set({
      cache: newCache,
      orderedIds: newOrderedIds,
      loadedCount: state.loadedCount + contacts.length,
      totalCount: state.totalCount + contacts.length,
      _deletedContactIds: newDeletedIds
    });
    
    logger.log(`Restored ${contacts.length} contacts to store`);
  },
  
  // Pause background loading
  pauseBackgroundLoading: () => {
    logger.log('[ContactsStore] Pausing background loading');
    set({ _backgroundLoadingPaused: true });
  },
  
  // Resume background loading
  resumeBackgroundLoading: () => {
    const state = get();
    logger.log('[ContactsStore] Resuming background loading');
    set({ _backgroundLoadingPaused: false });
    
    // If we have more to load and not currently loading, restart background loading
    if (state.hasMore && !state._backgroundLoadingActive && state._userId && !state.allContactsLoaded) {
      get().startBackgroundLoading();
>>>>>>> e88895ee
    }
  },

  // Refresh data from database
  refresh: async () => {
    const state = get();

    if (!state._userId) {
      console.log("❌ No user ID in store, cannot refresh");
      return;
    }

    console.log("🔄 Starting contacts store refresh...");
    logger.log("Refreshing contacts data...");

    // Clear current data and reinitialize
    get().clear();
    console.log("🧹 Store cleared, reinitializing...");
    await get().initialize(state._userId);

    console.log("✅ Contacts store refreshed successfully");
    logger.log("Contacts data refreshed");
  },
}));

// Setup global event listener when store is created
if (!isEventListenerSetup) {
  const handleContactAdded = () => {
    console.log("🔥 CONTACT-ADDED EVENT RECEIVED in global store listener");
    const store = useContactsStore.getState();
    if (store._userId) {
      console.log("🔄 Triggering store refresh from global listener...");
      store.refresh();
    } else {
      console.log(
        "❌ No user ID in store, cannot refresh from global listener"
      );
    }
  };

  document.addEventListener("contact-added", handleContactAdded);
  console.log("✅ Global contact-added listener added to store");
  isEventListenerSetup = true;
}<|MERGE_RESOLUTION|>--- conflicted
+++ resolved
@@ -9,54 +9,33 @@
   orderedIds: string[]; // preserve sort order
 
   // Loading states
-<<<<<<< HEAD
   loading: boolean; // background fetch in progress
   hasMore: boolean; // whether more chunks exist
   totalCount: number; // total contacts in database
   loadedCount: number; // contacts loaded so far
   isBackgroundLoading: boolean; // background loading active
-
-=======
-  loading: boolean;                       // initial batch loading
-  hasMore: boolean;                       // whether more chunks exist
-  totalCount: number;                     // total contacts in database
-  loadedCount: number;                    // contacts loaded so far
-  isBackgroundLoading: boolean;           // background loading active
-  isInitialized: boolean;                 // whether the store has been initialized
-  firstBatchLoaded: boolean;              // whether first 17 contacts are loaded
-  allContactsLoaded: boolean;             // whether all contacts have been loaded
-  
->>>>>>> e88895ee
+  isInitialized: boolean; // whether store has been initialized
+  firstBatchLoaded: boolean; // whether first batch is loaded
+  allContactsLoaded: boolean; // whether all contacts have been loaded
+
   // Methods
   fetchNext: () => Promise<void>; // pulls the next chunk
   initialize: (userId: string) => Promise<void>; // initial load
   startBackgroundLoading: () => Promise<void>; // start background loading
-<<<<<<< HEAD
   clear: () => void; // clear cache
   removeContacts: (contactIds: string[]) => void; // remove contacts from cache
+  restoreContacts: (contacts: LeadContact[]) => void; // restore contacts to cache
   refresh: () => Promise<void>; // refresh data from database
+  pauseBackgroundLoading: () => void; // pause background loading
+  resumeBackgroundLoading: () => void; // resume background loading
 
   // Internal state
   _offset: number; // current offset for pagination
   _userId: string | null; // current user ID
   _chunkSize: number; // size of each chunk
   _backgroundLoadingActive: boolean; // track if background loading is running
+  _backgroundLoadingPaused: boolean; // whether background loading is paused
   _deletedContactIds: Set<string>; // track deleted contacts to prevent re-adding
-=======
-  pauseBackgroundLoading: () => void;     // pause background loading
-  resumeBackgroundLoading: () => void;    // resume background loading
-  clear: () => void;                      // clear cache
-  removeContacts: (contactIds: string[]) => void; // remove contacts from cache
-  restoreContacts: (contacts: LeadContact[]) => void; // restore contacts to cache
-  
-  // Internal state
-  _offset: number;                        // current offset for pagination
-  _userId: string | null;                 // current user ID
-  _chunkSize: number;                     // size of each chunk
-  _backgroundLoadingActive: boolean;      // track if background loading is running
-  _backgroundLoadingPaused: boolean;      // track if background loading is paused
-  _deletedContactIds: Set<string>;        // track deleted contacts to prevent re-adding
->>>>>>> e88895ee
 }
 
 const FIRST_BATCH_SIZE = 17; // First batch - load immediately (optimized for one page view)
@@ -69,14 +48,14 @@
 // Load deleted IDs from localStorage
 const loadDeletedIds = (): Set<string> => {
   try {
-    const stored = localStorage.getItem('deleted-contact-ids');
+    const stored = localStorage.getItem("deleted-contact-ids");
     if (stored) {
       const ids = JSON.parse(stored);
       logger.log(`Loaded ${ids.length} deleted contact IDs from localStorage`);
       return new Set(ids);
     }
   } catch (error) {
-    logger.error('Failed to load deleted contact IDs:', error);
+    logger.error("Failed to load deleted contact IDs:", error);
   }
   return new Set<string>();
 };
@@ -85,10 +64,12 @@
 const saveDeletedIds = (deletedIds: Set<string>) => {
   try {
     const deletedArray = Array.from(deletedIds);
-    localStorage.setItem('deleted-contact-ids', JSON.stringify(deletedArray));
-    logger.log(`Persisted ${deletedArray.length} deleted contact IDs to localStorage`);
+    localStorage.setItem("deleted-contact-ids", JSON.stringify(deletedArray));
+    logger.log(
+      `Persisted ${deletedArray.length} deleted contact IDs to localStorage`
+    );
   } catch (error) {
-    logger.error('Failed to persist deleted contact IDs:', error);
+    logger.error("Failed to persist deleted contact IDs:", error);
   }
 };
 
@@ -104,41 +85,25 @@
   totalCount: 0,
   loadedCount: 0,
   isBackgroundLoading: false,
-<<<<<<< HEAD
-
-=======
   isInitialized: false,
   firstBatchLoaded: false,
   allContactsLoaded: false,
-  
->>>>>>> e88895ee
   // Internal state
   _offset: 0,
   _userId: null,
   _chunkSize: CHUNK_SIZE,
   _backgroundLoadingActive: false,
-<<<<<<< HEAD
-  _deletedContactIds: new Set<string>(),
+  _backgroundLoadingPaused: false,
+  _deletedContactIds: loadDeletedIds(),
 
   // Clear the cache
-=======
-  _backgroundLoadingPaused: false,
-  _deletedContactIds: loadDeletedIds(), // Load from localStorage
-  
-  // Clear the cache - only called on logout
->>>>>>> e88895ee
   clear: () => {
-    logger.log('[ContactsStore] Clear called - resetting entire store for logout');
-    
+    logger.log(
+      "[ContactsStore] Clear called - resetting entire store for logout"
+    );
+
     // Cancel any ongoing background loading
     backgroundLoadingPromise = null;
-<<<<<<< HEAD
-
-=======
-    initializationPromise = null;
-    
-    // Clear all data and reset to initial state
->>>>>>> e88895ee
     set({
       cache: {},
       orderedIds: [],
@@ -163,14 +128,6 @@
   removeContacts: (contactIds: string[]) => {
     const state = get();
     const contactIdSet = new Set(contactIds);
-<<<<<<< HEAD
-
-=======
-    
-    logger.log(`[removeContacts] Removing ${contactIds.length} contacts from store`);
-    logger.log(`[removeContacts] Contact IDs to remove:`, contactIds);
-    
->>>>>>> e88895ee
     // Create new cache without deleted contacts
     const newCache = { ...state.cache };
     contactIds.forEach((id) => {
@@ -189,18 +146,11 @@
 
     // Add deleted IDs to the tracking set
     const newDeletedIds = new Set(state._deletedContactIds);
-<<<<<<< HEAD
     contactIds.forEach((id) => newDeletedIds.add(id));
 
-=======
-    contactIds.forEach(id => newDeletedIds.add(id));
-    
-    logger.log(`[removeContacts] Total deleted IDs tracked: ${newDeletedIds.size}`);
-    
-    // Persist deleted IDs to localStorage
+    // Save deleted IDs to localStorage
     saveDeletedIds(newDeletedIds);
-    
->>>>>>> e88895ee
+
     set({
       cache: newCache,
       orderedIds: newOrderedIds,
@@ -208,62 +158,34 @@
       totalCount: newTotalCount,
       _deletedContactIds: newDeletedIds,
     });
-<<<<<<< HEAD
 
     logger.log(`Removed ${deletedCount} contacts from store`);
-=======
-    
-    logger.log(`[removeContacts] Successfully removed ${deletedCount} contacts from store`);
-    logger.log(`[removeContacts] New counts - loaded: ${newLoadedCount}, total: ${newTotalCount}`);
->>>>>>> e88895ee
   },
 
   // Initialize with first batch of data
   initialize: async (userId: string) => {
     // If there's already an ongoing initialization, return it
     if (initializationPromise) {
-      console.log('[ContactsStore] Initialization already in progress, waiting for it to complete');
+      console.log(
+        "[ContactsStore] Initialization already in progress, waiting for it to complete"
+      );
       return initializationPromise;
     }
-    
-    const state = get();
-<<<<<<< HEAD
+
+    const state = get();
 
     // If already initialized for this user, just start background loading if needed
     if (state._userId === userId && state.orderedIds.length > 0) {
       // If we have more to load and not currently loading, start background loading
       if (state.hasMore && !state._backgroundLoadingActive) {
-=======
-    
-    logger.log(`Initialize called for user ${userId}. Current state:`, {
-      currentUserId: state._userId,
-      hasData: state.orderedIds.length > 0,
-      loadedCount: state.loadedCount,
-      totalCount: state.totalCount,
-      hasMore: state.hasMore,
-      isBackgroundLoading: state._backgroundLoadingActive,
-      isInitialized: state.isInitialized,
-      firstBatchLoaded: state.firstBatchLoaded,
-      allContactsLoaded: state.allContactsLoaded
-    });
-    
-    // If already initialized for this user and we have the first batch, just resume background loading if needed
-    if (state._userId === userId && state.isInitialized && state.firstBatchLoaded) {
-      logger.log('Store already initialized for this user with first batch loaded');
-      
-      // If we haven't loaded all contacts yet and not currently loading, resume background loading
-      if (!state.allContactsLoaded && state.hasMore && !state._backgroundLoadingActive) {
-        logger.log('Resuming background loading for remaining contacts...');
->>>>>>> e88895ee
         get().startBackgroundLoading();
       } else if (state.allContactsLoaded) {
-        logger.log('All contacts already loaded, no need to reload');
+        logger.log("All contacts already loaded, no need to reload");
       } else if (state._backgroundLoadingActive) {
-        logger.log('Background loading already active');
+        logger.log("Background loading already active");
       }
       return;
     }
-<<<<<<< HEAD
 
     // Clear if switching users
     if (state._userId !== userId) {
@@ -335,180 +257,32 @@
         // Start background loading after initial load
         if ((count || 0) > 50) {
           get().startBackgroundLoading();
-=======
-    
-    // If switching users, clear everything
-    if (state._userId && state._userId !== userId) {
-      logger.log(`Switching users from ${state._userId} to ${userId}, clearing store`);
-      get().clear();
-    }
-    
-    logger.log(`Starting fresh initialization for user ${userId}`);
-    
-    // Create and track the initialization promise
-    initializationPromise = (async () => {
-      set({ _userId: userId, loading: true });
-      
-      // Start timing the initial load
-      const initStartTime = performance.now();
-      logger.log(`[PERF] Starting initial load of first ${FIRST_BATCH_SIZE} contacts...`);
-      
-      try {
-        // Get total count first
-        const countStartTime = performance.now();
-        const { count } = await supabase
-          .from('contacts')
-          .select('*', { count: 'exact', head: true })
-          .eq('user_id', userId);
-        
-        const countEndTime = performance.now();
-        logger.log(`[PERF] Count query completed in ${(countEndTime - countStartTime).toFixed(2)}ms`);
-        logger.log(`Total contacts in database: ${count || 0}`);
-        set({ totalCount: count || 0 });
-        
-        // Fetch first batch (100 contacts for faster initial load)
-        const fetchStartTime = performance.now();
-        const { data, error } = await supabase
-          .from('contacts')
-          .select('id, name, email, phone, company, status, data')  // Removed user_id, created_at, updated_at for faster query
-          .eq('user_id', userId)
-          .order('created_at', { ascending: false })
-          .range(0, FIRST_BATCH_SIZE - 1); // First 100 rows
-        
-        const fetchEndTime = performance.now();
-        logger.log(`[PERF] First batch query completed in ${(fetchEndTime - fetchStartTime).toFixed(2)}ms`);
-        
-        if (error) throw error;
-        
-        if (data && data.length > 0) {
-          const processStartTime = performance.now();
-          const cache: Record<string, LeadContact> = {};
-          const orderedIds: string[] = [];
-          const currentDeletedIds = get()._deletedContactIds;
-          
-          logger.log(`[Initialize] Processing ${data.length} contacts with ${currentDeletedIds.size} deleted IDs to filter`);
-          
-          let skippedCount = 0;
-          
-          // Process contacts
-          data.forEach(contact => {
-            // Skip if this contact has been deleted
-            if (currentDeletedIds.has(contact.id)) {
-              logger.log(`[Initialize] Skipping deleted contact: ${contact.id}`);
-              skippedCount++;
-              return;
-            }
-            
-            const leadContact: LeadContact = {
-              id: contact.id,
-              name: contact.name || '',
-              email: contact.email || '',
-              phone: contact.phone || '',
-              company: contact.company || '',
-              status: contact.status || '',
-              importListName: contact.data?.importListName || '',
-              importOrder: contact.data?.importOrder,
-              ...(contact.data || {})
-            };
-            
-            cache[contact.id] = leadContact;
-            orderedIds.push(contact.id);
-          });
-          
-          const processEndTime = performance.now();
-          logger.log(`[PERF] Contact processing completed in ${(processEndTime - processStartTime).toFixed(2)}ms`);
-          logger.log(`[Initialize] Loaded ${orderedIds.length} contacts, skipped ${skippedCount} deleted contacts`);
-          
-          const hasMoreContacts = (count || 0) > FIRST_BATCH_SIZE;
-          const allLoaded = !hasMoreContacts;
-          
-          set({
-            cache,
-            orderedIds,
-            loadedCount: orderedIds.length,
-            _offset: FIRST_BATCH_SIZE,
-            hasMore: hasMoreContacts,
-            loading: false,
-            isInitialized: true,
-            firstBatchLoaded: true,
-            allContactsLoaded: allLoaded
-          });
-          
-          const totalInitTime = performance.now() - initStartTime;
-          logger.log(`[PERF] ✅ Initial load completed in ${totalInitTime.toFixed(2)}ms`);
-          if (totalInitTime > 400) {
-            logger.warn(`[PERF] ⚠️ Initial load took ${totalInitTime.toFixed(2)}ms - exceeds 400ms target!`);
-          } else {
-            logger.log(`[PERF] 🚀 Initial load met performance target (<400ms)`);
-          }
-          
-          logger.log(`Loaded first batch: ${orderedIds.length} contacts (after filtering deleted)`);
-          logger.log(`Has more contacts: ${hasMoreContacts}, All loaded: ${allLoaded}`);
-          
-          // Start background loading for remaining contacts if there are more
-          if (hasMoreContacts) {
-            logger.log('Starting background loading for remaining contacts (18 onwards)...');
-            // Small delay to let UI render first batch
-            setTimeout(() => {
-              get().startBackgroundLoading();
-            }, 500);
-          }
-        } else {
-          const totalInitTime = performance.now() - initStartTime;
-          logger.log(`[PERF] No contacts found. Total time: ${totalInitTime.toFixed(2)}ms`);
-          set({ 
-            loading: false, 
-            hasMore: false, 
-            isInitialized: true,
-            firstBatchLoaded: true,
-            allContactsLoaded: true
-          });
->>>>>>> e88895ee
         }
-      } catch (error) {
-        const totalInitTime = performance.now() - initStartTime;
-        logger.error(`[PERF] Failed to initialize (${totalInitTime.toFixed(2)}ms):`, error);
-        logger.error('Failed to initialize contacts store:', error);
-        set({ 
-          loading: false, 
-          hasMore: false, 
-          isInitialized: true 
+      } else {
+        set({
+          loading: false,
+          hasMore: false,
+          isInitialized: true,
+          firstBatchLoaded: true,
+          allContactsLoaded: true,
         });
       }
-<<<<<<< HEAD
     } catch (error) {
       logger.error("Failed to initialize contacts store:", error);
-      set({ loading: false, hasMore: false });
-=======
-    })();
-    
-    // Wait for initialization to complete and then clear the promise
-    try {
-      await initializationPromise;
-    } finally {
-      initializationPromise = null;
->>>>>>> e88895ee
+      set({
+        loading: false,
+        hasMore: false,
+        isInitialized: true,
+      });
     }
   },
 
   // Start background loading process
   startBackgroundLoading: async () => {
     const state = get();
-<<<<<<< HEAD
 
     // If already loading or no more data, return existing promise or resolve
     if (state._backgroundLoadingActive || !state.hasMore || !state._userId) {
-=======
-    
-    // Don't start if already loaded all contacts
-    if (state.allContactsLoaded) {
-      logger.log('All contacts already loaded, skipping background loading');
-      return;
-    }
-    
-    // If paused, background loading is disabled, or already loading, return
-    if (state._backgroundLoadingPaused || state._backgroundLoadingActive || !state.hasMore || !state._userId) {
->>>>>>> e88895ee
       return backgroundLoadingPromise || Promise.resolve();
     }
 
@@ -522,38 +296,25 @@
     // Create the background loading promise
     backgroundLoadingPromise = (async () => {
       try {
-<<<<<<< HEAD
         // Wait a bit for initial render to complete
         await new Promise((resolve) => setTimeout(resolve, 1000));
 
         // Keep loading while there's more data
         while (get().hasMore && get()._userId === state._userId) {
-=======
-        logger.log('Starting background loading of remaining contacts...');
-        
-        // Keep loading while there's more data and not paused
-        while (get().hasMore && get()._userId === state._userId && !get()._backgroundLoadingPaused && !get().allContactsLoaded) {
->>>>>>> e88895ee
+          // Check if background loading is paused
+          if (get()._backgroundLoadingPaused) {
+            logger.log("Background loading is paused, waiting...");
+            await new Promise((resolve) => setTimeout(resolve, 1000));
+            continue;
+          }
+
           await get().fetchNext();
 
           // Small delay between chunks to keep UI responsive
-<<<<<<< HEAD
           await new Promise((resolve) => setTimeout(resolve, 5));
         }
 
         logger.log("Background loading complete");
-=======
-          await new Promise(resolve => setTimeout(resolve, 100));
-        }
-        
-        const finalState = get();
-        if (!finalState.hasMore) {
-          set({ allContactsLoaded: true });
-          logger.log(`Background loading complete! All ${finalState.loadedCount} contacts loaded.`);
-        } else {
-          logger.log('Background loading paused or stopped');
-        }
->>>>>>> e88895ee
       } catch (error) {
         logger.error("Background loading error:", error);
       } finally {
@@ -568,14 +329,13 @@
   // Fetch next chunk of data
   fetchNext: async () => {
     const state = get();
-<<<<<<< HEAD
-
-    if (state.loading || !state.hasMore || !state._userId) {
-=======
-    
-    // Check if paused or other conditions that should stop loading
-    if (state._backgroundLoadingPaused || state.loading || !state.hasMore || !state._userId || state.allContactsLoaded) {
->>>>>>> e88895ee
+
+    if (
+      state.loading ||
+      !state.hasMore ||
+      !state._userId ||
+      state._backgroundLoadingPaused
+    ) {
       return;
     }
 
@@ -583,46 +343,29 @@
 
     try {
       const { data, error } = await supabase
-<<<<<<< HEAD
         .from("contacts")
         .select(
           "id, name, email, phone, company, status, user_id, data, created_at, updated_at"
         )
         .eq("user_id", state._userId)
         .order("created_at", { ascending: false })
-=======
-        .from('contacts')
-        .select('id, name, email, phone, company, status, data')  // Match the fields from initial load
-        .eq('user_id', state._userId)
-        .order('created_at', { ascending: false })
->>>>>>> e88895ee
         .range(state._offset, state._offset + state._chunkSize - 1);
 
       if (error) throw error;
 
       if (data && data.length > 0) {
-<<<<<<< HEAD
         const newCache = { ...state.cache };
         const newOrderedIds = [...state.orderedIds];
-
-=======
-        // IMPORTANT: Get the latest state to ensure we have the most recent deleted IDs
-        const latestState = get();
-        const newCache = { ...latestState.cache };
-        const newOrderedIds = [...latestState.orderedIds];
-        const currentDeletedIds = latestState._deletedContactIds;
-        
-        logger.log(`[Background Load] Processing ${data.length} contacts, ${currentDeletedIds.size} deleted IDs tracked`);
-        
+        let skippedCount = 0;
         let addedCount = 0;
-        let skippedCount = 0;
-        
->>>>>>> e88895ee
+
         // Process new contacts
         data.forEach((contact) => {
           // Skip if this contact has been deleted
-          if (currentDeletedIds.has(contact.id)) {
-            logger.log(`[Background Load] Skipping deleted contact: ${contact.id}`);
+          if (state._deletedContactIds.has(contact.id)) {
+            logger.log(
+              `[Background Load] Skipping deleted contact: ${contact.id}`
+            );
             skippedCount++;
             return;
           }
@@ -647,17 +390,10 @@
             addedCount++;
           }
         });
-<<<<<<< HEAD
 
         const newLoadedCount = state.loadedCount + data.length;
         const hasMore = newLoadedCount < state.totalCount;
 
-=======
-        
-        const newLoadedCount = latestState.loadedCount + addedCount;
-        const hasMore = data.length === state._chunkSize && newLoadedCount < latestState.totalCount;
-        
->>>>>>> e88895ee
         set({
           cache: newCache,
           orderedIds: newOrderedIds,
@@ -665,110 +401,22 @@
           _offset: state._offset + state._chunkSize,
           hasMore,
           loading: false,
-<<<<<<< HEAD
         });
 
         logger.log(
           `Loaded chunk: ${data.length} contacts (total: ${newLoadedCount}/${state.totalCount})`
         );
-=======
-          allContactsLoaded: !hasMore
+      } else {
+        set({
+          hasMore: false,
+          loading: false,
+          allContactsLoaded: true,
         });
-        
-        logger.log(`[Background Load] Loaded chunk: ${addedCount} new contacts, ${skippedCount} skipped (total: ${newLoadedCount}/${latestState.totalCount})`);
->>>>>>> e88895ee
-      } else {
-        set({ 
-          hasMore: false, 
-          loading: false,
-          allContactsLoaded: true 
-        });
-        logger.log('No more contacts to load');
+        logger.log("No more contacts to load");
       }
     } catch (error) {
-<<<<<<< HEAD
       logger.error("Failed to fetch next chunk:", error);
       set({ loading: false });
-=======
-      logger.error('Failed to fetch next chunk:', error);
-      
-      // If it's a timeout error, adjust strategy
-      if (error.code === '57014' || error.message?.includes('timeout')) {
-        logger.log('Database timeout detected, adjusting strategy');
-        
-        // Only reduce chunk size if it's still large
-        const currentChunkSize = state._chunkSize;
-        if (currentChunkSize > 500) {
-          const newChunkSize = Math.max(500, Math.floor(currentChunkSize * 0.75)); // Reduce by 25%, minimum 500
-          set({ 
-            _chunkSize: newChunkSize,
-            loading: false
-          });
-          logger.log(`Reduced chunk size from ${currentChunkSize} to ${newChunkSize}`);
-        } else {
-          // If chunk size is already small, just pause briefly
-          set({ loading: false });
-        }
-        
-        // Add a small delay before next attempt
-        await new Promise(resolve => setTimeout(resolve, 2000)); // 2 second delay
-        
-      } else {
-        set({ loading: false });
-      }
-    }
-  },
-  
-  // Restore contacts to cache (used when database operation fails)
-  restoreContacts: (contacts: LeadContact[]) => {
-    const state = get();
-    const newCache = { ...state.cache };
-    const newOrderedIds = [...state.orderedIds];
-    const newDeletedIds = new Set(state._deletedContactIds);
-    
-    contacts.forEach(contact => {
-      // Add contact back to cache
-      newCache[contact.id] = contact;
-      
-      // Add back to ordered IDs if not already present
-      if (!newOrderedIds.includes(contact.id)) {
-        newOrderedIds.unshift(contact.id); // Add to beginning
-      }
-      
-      // Remove from deleted tracking set
-      newDeletedIds.delete(contact.id);
-    });
-    
-    // Update deleted IDs in localStorage
-    saveDeletedIds(newDeletedIds);
-    
-    set({
-      cache: newCache,
-      orderedIds: newOrderedIds,
-      loadedCount: state.loadedCount + contacts.length,
-      totalCount: state.totalCount + contacts.length,
-      _deletedContactIds: newDeletedIds
-    });
-    
-    logger.log(`Restored ${contacts.length} contacts to store`);
-  },
-  
-  // Pause background loading
-  pauseBackgroundLoading: () => {
-    logger.log('[ContactsStore] Pausing background loading');
-    set({ _backgroundLoadingPaused: true });
-  },
-  
-  // Resume background loading
-  resumeBackgroundLoading: () => {
-    const state = get();
-    logger.log('[ContactsStore] Resuming background loading');
-    set({ _backgroundLoadingPaused: false });
-    
-    // If we have more to load and not currently loading, restart background loading
-    if (state.hasMore && !state._backgroundLoadingActive && state._userId && !state.allContactsLoaded) {
-      get().startBackgroundLoading();
->>>>>>> e88895ee
     }
   },
 
@@ -791,6 +439,63 @@
 
     console.log("✅ Contacts store refreshed successfully");
     logger.log("Contacts data refreshed");
+  },
+
+  // Restore contacts to cache
+  restoreContacts: (contacts: LeadContact[]) => {
+    const state = get();
+    const newCache = { ...state.cache };
+    const newOrderedIds = [...state.orderedIds];
+    let addedCount = 0;
+
+    // Remove contacts from deleted IDs set (they're being restored)
+    const newDeletedIds = new Set(state._deletedContactIds);
+    contacts.forEach((contact) => {
+      if (newDeletedIds.has(contact.id)) {
+        newDeletedIds.delete(contact.id);
+      }
+    });
+
+    // Save updated deleted IDs to localStorage
+    saveDeletedIds(newDeletedIds);
+
+    // Process new contacts
+    contacts.forEach((contact) => {
+      // Only add if not already in cache
+      if (!newCache[contact.id]) {
+        newCache[contact.id] = contact;
+        newOrderedIds.push(contact.id);
+        addedCount++;
+      }
+    });
+
+    const newLoadedCount = state.loadedCount + contacts.length;
+    const hasMore = newLoadedCount < state.totalCount;
+
+    set({
+      cache: newCache,
+      orderedIds: newOrderedIds,
+      loadedCount: newLoadedCount,
+      totalCount: state.totalCount,
+      hasMore,
+      _deletedContactIds: newDeletedIds,
+    });
+
+    logger.log(
+      `Restored ${addedCount} contacts to store (total: ${newLoadedCount}/${state.totalCount})`
+    );
+  },
+
+  // Pause background loading
+  pauseBackgroundLoading: () => {
+    const state = get();
+    set({ _backgroundLoadingPaused: true });
+  },
+
+  // Resume background loading
+  resumeBackgroundLoading: () => {
+    const state = get();
+    set({ _backgroundLoadingPaused: false });
   },
 }));
 
