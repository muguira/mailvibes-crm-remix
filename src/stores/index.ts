--- conflicted
+++ resolved
@@ -37,7 +37,7 @@
         ...useContactProfileSlice(...a),
         ...useEditableLeadsGridSlice(...a),
         ...useContactsSlice(...a),
-        ...createEditableOpportunitiesGridSlice(...a),
+        ...(createEditableOpportunitiesGridSlice(a[0], a[1]) as any),
         ...useOpportunitiesSlice(...a),
       })),
     ),
@@ -62,12 +62,8 @@
           // Note: We don't persist loading states, errors, or temporary data
         }
 
-<<<<<<< HEAD
-        // 🚀 TEMP DISABLE: Debug logging to prevent infinite console spam
-=======
         // Debug log to see what's being persisted
         // Commented out to reduce console noise
->>>>>>> 5967ee8e
         // console.log('🔄 Zustand persist - saving to localStorage:', {
         //   columnsCount: persistedState.columns.length,
         //   columnIds: persistedState.columns.map(c => c.id),
@@ -76,10 +72,6 @@
         //   activeFilters: persistedState.activeFilters,
         //   deletedColumnIds: persistedState.deletedColumnIds,
         //   opportunitiesDeletedIds: persistedState.opportunitiesDeletedIds,
-<<<<<<< HEAD
-        //   opportunitiesInitialized: persistedState.opportunitiesPagination.isInitialized,
-=======
->>>>>>> 5967ee8e
         // })
 
         return persistedState
