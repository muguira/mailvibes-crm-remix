import { useEffect, useMemo } from "react";
import { useContactsStore } from "@/stores/contactsStore";
import { useAuth } from "@/components/auth";
import { LeadContact } from "@/components/stream/sample-data";
import { mockContactsById } from "@/components/stream/sample-data";

interface UseInstantContactsOptions {
  searchTerm: string;
  pageSize: number;
  currentPage: number;
}

interface UseInstantContactsReturn {
  rows: LeadContact[];
  loading: boolean;
  totalCount: number;
  isBackgroundLoading: boolean;
  loadedCount: number;
}

export function useInstantContacts({
  searchTerm,
  pageSize,
  currentPage,
}: UseInstantContactsOptions): UseInstantContactsReturn {
  const { user } = useAuth();

  const {
    cache,
    orderedIds,
    loading,
    totalCount,
    loadedCount,
    isBackgroundLoading,
    isInitialized,
    initialize,
  } = useContactsStore();

  // Initialize store when user is available - but only if not already initialized
  useEffect(() => {
    if (user?.id && !isInitialized) {
      console.log('[useInstantContacts] Initializing contacts store for user:', user.id);
      initialize(user.id);
    } else if (user?.id && isInitialized) {
      console.log('[useInstantContacts] Store already initialized, skipping initialization');
    }
  }, [user?.id, isInitialized, initialize]);

  // Update mockContactsById whenever cache changes
  useEffect(() => {
    Object.entries(cache).forEach(([id, contact]) => {
      mockContactsById[id] = contact;
    });
  }, [cache]);

<<<<<<< HEAD
  // Listen for contacts-deleted events to keep store in sync
  useEffect(() => {
    const handleContactsDeleted = (event: CustomEvent) => {
      // The event detail might contain the deleted contact IDs
      const deletedIds = event.detail?.contactIds;
      if (deletedIds && Array.isArray(deletedIds)) {
        removeContacts(deletedIds);
      }
    };

    document.addEventListener(
      "contacts-deleted",
      handleContactsDeleted as EventListener
    );

    return () => {
      document.removeEventListener(
        "contacts-deleted",
        handleContactsDeleted as EventListener
      );
    };
  }, [removeContacts]);

  // Contact-added events are now handled globally by the store itself
  // No need for component-level listeners that could miss events due to timing

=======
>>>>>>> e88895ee
  // Filter contacts based on search term
  const filteredIds = useMemo(() => {
    if (!searchTerm || searchTerm.trim() === "") {
      return orderedIds;
    }

    const query = searchTerm.toLowerCase();
    return orderedIds.filter((id) => {
      const contact = cache[id];
      if (!contact) return false;

      // Search in name, email, company, and phone
      return (
        contact.name?.toLowerCase().includes(query) ||
        contact.email?.toLowerCase().includes(query) ||
        contact.company?.toLowerCase().includes(query) ||
        contact.phone?.toLowerCase().includes(query)
      );
    });
  }, [searchTerm, orderedIds, cache]);

  // Paginate filtered results
  const paginatedRows = useMemo(() => {
    const startIndex = (currentPage - 1) * pageSize;
    const endIndex = startIndex + pageSize;

    return filteredIds
      .slice(startIndex, endIndex)
      .map((id) => cache[id])
      .filter(Boolean); // Remove any undefined entries
  }, [filteredIds, currentPage, pageSize, cache]);

  return {
    rows: paginatedRows,
    loading: loading && orderedIds.length === 0, // Only show loading on initial load
    totalCount: searchTerm ? filteredIds.length : totalCount,
    isBackgroundLoading,
    loadedCount,
  };
}<|MERGE_RESOLUTION|>--- conflicted
+++ resolved
@@ -34,15 +34,21 @@
     isBackgroundLoading,
     isInitialized,
     initialize,
+    removeContacts,
   } = useContactsStore();
 
   // Initialize store when user is available - but only if not already initialized
   useEffect(() => {
     if (user?.id && !isInitialized) {
-      console.log('[useInstantContacts] Initializing contacts store for user:', user.id);
+      console.log(
+        "[useInstantContacts] Initializing contacts store for user:",
+        user.id
+      );
       initialize(user.id);
     } else if (user?.id && isInitialized) {
-      console.log('[useInstantContacts] Store already initialized, skipping initialization');
+      console.log(
+        "[useInstantContacts] Store already initialized, skipping initialization"
+      );
     }
   }, [user?.id, isInitialized, initialize]);
 
@@ -53,7 +59,6 @@
     });
   }, [cache]);
 
-<<<<<<< HEAD
   // Listen for contacts-deleted events to keep store in sync
   useEffect(() => {
     const handleContactsDeleted = (event: CustomEvent) => {
@@ -80,8 +85,6 @@
   // Contact-added events are now handled globally by the store itself
   // No need for component-level listeners that could miss events due to timing
 
-=======
->>>>>>> e88895ee
   // Filter contacts based on search term
   const filteredIds = useMemo(() => {
     if (!searchTerm || searchTerm.trim() === "") {
