<<<<<<< HEAD
import { useState, useEffect, useCallback, useMemo } from 'react';
import { supabase } from '@/integrations/supabase/client';
import { v4 as uuidv4 } from 'uuid';
import type { User } from '@supabase/supabase-js';

export interface ActivityItem {
  id: string;
  userId: string;
  userName: string;
  userEmail: string;
  timestamp: string;
  activityType: 'cell_edit' | 'contact_add' | 'filter_change' | 'column_add' | 'column_delete' | 'note_add' | 'login' | 'logout';
  entityId?: string;
  entityType?: 'contact' | 'lead' | 'column' | 'filter';
  entityName?: string;
  fieldName?: string;
  oldValue?: any;
  newValue?: any;
  details?: Record<string, any>;
}
=======

import { useUserActivities } from './supabase/use-user-activities';
import type { UserActivity } from './supabase/use-user-activities';
>>>>>>> 741e4da2

// Re-export the UserActivity type for compatibility
export type ActivityItem = UserActivity;

// This hook provides a wrapper around useUserActivities for backward compatibility
export function useActivityTracking() {
<<<<<<< HEAD
  const [activities, setActivities] = useState<ActivityItem[]>([]);
  const [isLoading, setIsLoading] = useState(true);
  const [currentUser, setCurrentUser] = useState<User | null>(null);

  // Set up auth state listener
  useEffect(() => {
    const { data: { subscription } } = supabase.auth.onAuthStateChange((_, session) => {
      setCurrentUser(session?.user ?? null);
    });

    // Get initial session
    supabase.auth.getSession().then(({ data: { session } }) => {
      setCurrentUser(session?.user ?? null);
    });

    return () => {
      subscription.unsubscribe();
    };
  }, []);

  // Memoize loadFromLocalStorage since it doesn't depend on any state
  const loadFromLocalStorage = useCallback((): ActivityItem[] => {
    try {
      const saved = localStorage.getItem(ACTIVITY_STORAGE_KEY);
      return saved ? JSON.parse(saved) : [];
    } catch (error) {
      console.error('Failed to load activities from localStorage:', error);
      return [];
    }
  }, []);

  // Memoize fetchActivities
  const fetchActivities = useCallback(async () => {
    setIsLoading(true);

    if (!currentUser) {
      console.log('No user logged in, using localStorage');
      const localActivities = loadFromLocalStorage();
      setActivities(localActivities);
      setIsLoading(false);
      return;
    }

    try {
      console.log('Fetching activities for user:', currentUser.id);
      const { data, error } = await supabase
        .from('user_activities')
        .select('*')
        .eq('user_id', currentUser.id)
        .order('timestamp', { ascending: false })
        .limit(100);

      if (error) {
        console.error('Supabase error:', error);
        throw error;
      }

      const transformedActivities: ActivityItem[] = (data || []).map(activity => ({
        id: activity.id,
        userId: activity.user_id,
        userName: activity.user_name,
        userEmail: activity.user_email || '',
        timestamp: activity.timestamp,
        activityType: activity.activity_type as ActivityItem['activityType'],
        entityId: activity.entity_id || undefined,
        entityType: activity.entity_type as ActivityItem['entityType'] || undefined,
        entityName: activity.entity_name || undefined,
        fieldName: activity.field_name || undefined,
        oldValue: activity.old_value ? JSON.parse(activity.old_value as string) : undefined,
        newValue: activity.new_value ? JSON.parse(activity.new_value as string) : undefined,
        details: activity.details ? JSON.parse(activity.details as string) : undefined
      }));

      setActivities(transformedActivities);
    } catch (error) {
      console.error('Error fetching activities:', error);
      const localActivities = loadFromLocalStorage();
      setActivities(localActivities);
    } finally {
      setIsLoading(false);
    }
  }, [currentUser, loadFromLocalStorage]);

  // Fetch activities when user changes
  useEffect(() => {
    fetchActivities();
  }, [fetchActivities]);

  // Memoize logActivity
  const logActivity = useCallback(async (activity: Omit<ActivityItem, 'id' | 'userId' | 'userName' | 'userEmail' | 'timestamp'>) => {
    console.log('LogActivity');
    let user = currentUser;

    // If no user in state, try to get it from current session
    if (!user) {
      console.log('No user in state, checking current session');
      const { data: { session } } = await supabase.auth.getSession();
      user = session?.user ?? null;
    }

    if (!user) {
      console.log('No user found, cannot log activity');
      return;
    }

    console.log('Logging activity:', activity);
    const newActivity: ActivityItem = {
      id: uuidv4(),
      userId: user.id,
      userName: user.user_metadata?.full_name || user.email?.split('@')[0] || 'User',
      userEmail: user.email || '',
      timestamp: new Date().toISOString(),
      ...activity
    };

    // Update local state using functional update
    setActivities(prev => {
      const updated = [newActivity, ...prev].slice(0, 100);
      return updated;
    });

    try {
      const supabaseActivity = {
        id: newActivity.id,
        user_id: newActivity.userId,
        user_name: newActivity.userName,
        user_email: newActivity.userEmail || null,
        timestamp: newActivity.timestamp,
        activity_type: newActivity.activityType,
        entity_id: activity.entityId || null,
        entity_type: activity.entityType || null,
        entity_name: activity.entityName || null,
        field_name: activity.fieldName || null,
        old_value: activity.oldValue ? JSON.stringify(activity.oldValue) : null,
        new_value: activity.newValue ? JSON.stringify(activity.newValue) : null,
        details: activity.details ? JSON.stringify(activity.details) : null
      };

      console.log('Saving activity to Supabase:', supabaseActivity);
      const { data, error } = await supabase
        .from('user_activities')
        .upsert(supabaseActivity)
        .select();

      if (error) {
        console.error('Error logging activity to Supabase:', error);
        throw error;
      } else {
        console.log('Successfully saved activity:', data);
        await fetchActivities();
        console.log('Activities refreshed after successful save');
      }
    } catch (error) {
      console.error('Error logging activity:', error);
    }
  }, [currentUser, fetchActivities]);

  // Memoize all the logging functions
  const logCellEdit = useCallback((rowId: string, columnId: string, value: any, oldValue: any, message?: string) => {
    logActivity({
      activityType: 'cell_edit',
      entityId: rowId,
      entityType: 'contact',
      fieldName: columnId,
      oldValue,
      newValue: value,
      details: message ? { message } : undefined
    });
  }, [logActivity]);

  const logContactAdd = useCallback((contactId: string, contactName: string) => {
    logActivity({
      activityType: 'contact_add',
      entityId: contactId,
      entityType: 'contact',
      entityName: contactName
    });
  }, [logActivity]);

  const logColumnAdd = useCallback((columnId: string, columnName: string) => {
    logActivity({
      activityType: 'column_add',
      entityId: columnId,
      entityType: 'column',
      entityName: columnName
=======
  const {
    activities,
    isLoading,
    fetchActivities: refreshActivities,
    logCellEdit,
    logContactAdd,
    logActivity,
    isLogging
  } = useUserActivities();

  // Legacy function names for backward compatibility
  const logColumnAdd = (columnId: string, columnName: string) => {
    return logActivity({
      activity_type: 'column_add',
      entity_id: columnId,
      entity_type: 'column',
      entity_name: columnName
>>>>>>> 741e4da2
    });
  }, [logActivity]);

<<<<<<< HEAD
  const logColumnDelete = useCallback((columnId: string, columnName: string) => {
    logActivity({
      activityType: 'column_delete',
      entityId: columnId,
      entityType: 'column',
      entityName: columnName
=======
  const logColumnDelete = (columnId: string, columnName: string) => {
    return logActivity({
      activity_type: 'column_delete',
      entity_id: columnId,
      entity_type: 'column',
      entity_name: columnName
>>>>>>> 741e4da2
    });
  }, [logActivity]);

<<<<<<< HEAD
  const logFilterChange = useCallback((filters: any) => {
    logActivity({
      activityType: 'filter_change',
      entityType: 'filter',
=======
  const logFilterChange = (filters: any) => {
    return logActivity({
      activity_type: 'filter_change',
      entity_type: 'filter',
>>>>>>> 741e4da2
      details: filters
    });
  }, [logActivity]);

<<<<<<< HEAD
  const logNoteAdd = useCallback((entityId: string, entityName: string, note: string) => {
    logActivity({
      activityType: 'note_add',
      entityId,
      entityType: 'contact',
      entityName,
      newValue: note
    });
  }, [logActivity]);

  const logLogin = useCallback(() => {
    console.log('Logging login activity');
    logActivity({
      activityType: 'login',
      details: {
        timestamp: new Date().toISOString()
      }
=======
  const logNoteAdd = (entityId: string, entityName: string, note: string) => {
    return logActivity({
      activity_type: 'note_add',
      entity_id: entityId,
      entity_type: 'contact',
      entity_name: entityName,
      new_value: note
>>>>>>> 741e4da2
    });
  }, [logActivity]);

  const logLogout = useCallback(() => {
    console.log('Logging logout activity');
    logActivity({
      activityType: 'logout',
      details: {
        timestamp: new Date().toISOString()
      }
    });
  }, [logActivity]);

  // Return memoized value
  return useMemo(() => ({
    activities,
    isLoading,
    refreshActivities,
    logCellEdit,
    logContactAdd,
    logColumnAdd,
    logColumnDelete,
    logFilterChange,
    logNoteAdd,
<<<<<<< HEAD
    logLogin,
    logLogout,
    currentUser
  }), [
    activities,
    isLoading,
    fetchActivities,
    logCellEdit,
    logContactAdd,
    logColumnAdd,
    logColumnDelete,
    logFilterChange,
    logNoteAdd,
    logLogin,
    logLogout,
    currentUser
  ]);
} 
=======
    logLogin: () => logActivity({ activity_type: 'login' }),
    isLogging
  };
}
>>>>>>> 741e4da2
<|MERGE_RESOLUTION|>--- conflicted
+++ resolved
@@ -1,10 +1,9 @@
-<<<<<<< HEAD
 import { useState, useEffect, useCallback, useMemo } from 'react';
 import { supabase } from '@/integrations/supabase/client';
 import { v4 as uuidv4 } from 'uuid';
 import type { User } from '@supabase/supabase-js';
 
-export interface ActivityItem {
+interface ActivityItemBase {
   id: string;
   userId: string;
   userName: string;
@@ -19,18 +18,12 @@
   newValue?: any;
   details?: Record<string, any>;
 }
-=======
-
-import { useUserActivities } from './supabase/use-user-activities';
-import type { UserActivity } from './supabase/use-user-activities';
->>>>>>> 741e4da2
-
-// Re-export the UserActivity type for compatibility
-export type ActivityItem = UserActivity;
+
+// ActivityItem is now defined directly rather than re-exporting UserActivity
+export type ActivityItem = ActivityItemBase;
 
 // This hook provides a wrapper around useUserActivities for backward compatibility
 export function useActivityTracking() {
-<<<<<<< HEAD
   const [activities, setActivities] = useState<ActivityItem[]>([]);
   const [isLoading, setIsLoading] = useState(true);
   const [currentUser, setCurrentUser] = useState<User | null>(null);
@@ -54,7 +47,7 @@
   // Memoize loadFromLocalStorage since it doesn't depend on any state
   const loadFromLocalStorage = useCallback((): ActivityItem[] => {
     try {
-      const saved = localStorage.getItem(ACTIVITY_STORAGE_KEY);
+      const saved = localStorage.getItem('user_activities');
       return saved ? JSON.parse(saved) : [];
     } catch (error) {
       console.error('Failed to load activities from localStorage:', error);
@@ -216,62 +209,26 @@
       entityId: columnId,
       entityType: 'column',
       entityName: columnName
-=======
-  const {
-    activities,
-    isLoading,
-    fetchActivities: refreshActivities,
-    logCellEdit,
-    logContactAdd,
-    logActivity,
-    isLogging
-  } = useUserActivities();
-
-  // Legacy function names for backward compatibility
-  const logColumnAdd = (columnId: string, columnName: string) => {
-    return logActivity({
-      activity_type: 'column_add',
-      entity_id: columnId,
-      entity_type: 'column',
-      entity_name: columnName
->>>>>>> 741e4da2
-    });
-  }, [logActivity]);
-
-<<<<<<< HEAD
+    });
+  }, [logActivity]);
+
   const logColumnDelete = useCallback((columnId: string, columnName: string) => {
     logActivity({
       activityType: 'column_delete',
       entityId: columnId,
       entityType: 'column',
       entityName: columnName
-=======
-  const logColumnDelete = (columnId: string, columnName: string) => {
-    return logActivity({
-      activity_type: 'column_delete',
-      entity_id: columnId,
-      entity_type: 'column',
-      entity_name: columnName
->>>>>>> 741e4da2
-    });
-  }, [logActivity]);
-
-<<<<<<< HEAD
+    });
+  }, [logActivity]);
+
   const logFilterChange = useCallback((filters: any) => {
     logActivity({
       activityType: 'filter_change',
       entityType: 'filter',
-=======
-  const logFilterChange = (filters: any) => {
-    return logActivity({
-      activity_type: 'filter_change',
-      entity_type: 'filter',
->>>>>>> 741e4da2
       details: filters
     });
   }, [logActivity]);
 
-<<<<<<< HEAD
   const logNoteAdd = useCallback((entityId: string, entityName: string, note: string) => {
     logActivity({
       activityType: 'note_add',
@@ -289,15 +246,6 @@
       details: {
         timestamp: new Date().toISOString()
       }
-=======
-  const logNoteAdd = (entityId: string, entityName: string, note: string) => {
-    return logActivity({
-      activity_type: 'note_add',
-      entity_id: entityId,
-      entity_type: 'contact',
-      entity_name: entityName,
-      new_value: note
->>>>>>> 741e4da2
     });
   }, [logActivity]);
 
@@ -315,14 +263,13 @@
   return useMemo(() => ({
     activities,
     isLoading,
-    refreshActivities,
+    fetchActivities,
     logCellEdit,
     logContactAdd,
     logColumnAdd,
     logColumnDelete,
     logFilterChange,
     logNoteAdd,
-<<<<<<< HEAD
     logLogin,
     logLogout,
     currentUser
@@ -340,10 +287,4 @@
     logLogout,
     currentUser
   ]);
-} 
-=======
-    logLogin: () => logActivity({ activity_type: 'login' }),
-    isLogging
-  };
-}
->>>>>>> 741e4da2
+} 