--- conflicted
+++ resolved
@@ -22,25 +22,25 @@
     <div className="fixed bottom-0 left-0 right-0 h-14 bg-white border-t border-[#EDEDEB] md:hidden">
       {/* Navigation tabs */}
       <div className="flex justify-around items-center h-full">
-      {tabs.map((tab) => {
-        const isActive = activeTab === tab.href;
-        return (
-          <Link
-            key={tab.name}
-            to={tab.href}
-            className="flex flex-col items-center justify-center w-full h-full"
-          >
-            <tab.icon
-              className={`h-5 w-5 ${
-                isActive ? "text-teal-primary" : "text-slate-medium"
-              }`}
-            />
-            <span
-              className={`text-xs mt-1 ${
-                isActive ? "text-teal-primary" : "text-slate-medium"
-              }`}
+        {tabs.map((tab) => {
+          const isActive = activeTab === tab.href;
+          return (
+            <Link
+              key={tab.name}
+              to={tab.href}
+              className="flex flex-col items-center justify-center w-full h-full"
             >
-<<<<<<< HEAD
+              <tab.icon
+                className={`h-5 w-5 ${isActive ? "text-teal-primary" : "text-slate-medium"
+                  }`}
+              />
+              <span
+                className={`text-xs mt-1 ${isActive ? "text-teal-primary" : "text-slate-medium"
+                  }`}
+              >
+                {tab.name}
+              </span>
+              {tab.name}
               <tab.icon
                 className={`h-5 w-5 ${isActive ? "text-teal-primary" : "text-slate-medium"
                   }`}
@@ -54,13 +54,6 @@
             </Link>
           );
         })}
-=======
-              {tab.name}
-            </span>
-          </Link>
-        );
-      })}
->>>>>>> d1cb8ea7
       </div>
     </div>
   );
