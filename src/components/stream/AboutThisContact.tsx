import React, { useState, useEffect, useRef } from "react";
import { Card, CardContent, CardHeader, CardTitle } from "@/components/ui/card";
import { Input } from "@/components/ui/input";
import { Select, SelectContent, SelectItem, SelectTrigger, SelectValue } from "@/components/ui/select";
import { Textarea } from "@/components/ui/textarea";
import { useAuth } from "@/contexts/AuthContext";
import { supabase } from "@/integrations/supabase/client";
import { Check, Edit2, X, ExternalLink } from "lucide-react";
import { toast } from "@/hooks/use-toast";
import { format } from "date-fns";
import { mockContactsById } from "@/components/stream/sample-data";
import { useActivity } from "@/contexts/ActivityContext";
import { updateContact } from '@/helpers/updateContact';
import './stream-styles.css';

interface Contact {
  id: string;
  email?: string;
  phone?: string;
  owner?: string;
  lastContacted?: string;
  lifecycleStage?: string;
  source?: string;
  company?: string;
  industry?: string;
  jobTitle?: string;
  address?: string;
  description?: string;
  facebook?: string;
  instagram?: string;
  linkedIn?: string;
  twitter?: string; // X platform
  website?: string; // Added website field
  associatedDeals?: string;
  primaryLocation?: string;
  data?: Record<string, any>;
  name?: string; // Added name field
  status?: string; // Use status field consistently
  [key: string]: any; // Allow dynamic properties to be added
}

interface AboutThisContactProps {
  compact?: boolean;
  contact: Contact;
}

<<<<<<< HEAD
// Helper to enable/disable debug logging
const DEBUG = false;
const debugLog = (...args: any[]) => {
  if (DEBUG) {
    console.log(...args);
  }
};

export default function AboutThisContact({ 
  compact = false, 
=======
export default function AboutThisContact({
  compact = false,
  leadStatus = "",
>>>>>>> 0b185e68
  contact
}: AboutThisContactProps) {
  const { user } = useAuth();
  const { logCellEdit } = useActivity();
  const [editingField, setEditingField] = useState<string | null>(null);
  const [fieldValues, setFieldValues] = useState<Partial<Contact>>({});
  const [isSaving, setIsSaving] = useState(false);
  const editControlRef = useRef<HTMLDivElement>(null);
  const originalValues = useRef<Partial<Contact>>({});

  // Initialize field values from contact data with safe destructuring
  useEffect(() => {
    if (contact) {
      const {
        name = '',
        email = '',
        description = '',
        company = '',
        jobTitle = '',
        industry = '',
        phone = '',
        primaryLocation = '',
        website = '',
        facebook = '',
        instagram = '',
        linkedIn = '',
        twitter = '',
        associatedDeals = '',
        owner = user?.email || '',
        lastContacted = '',
        source = '',
        data = {}
      } = contact;
<<<<<<< HEAD
      
      // SIMPLIFY: Just get status from contact object, with standard fallback
      let statusValue = '';
      
      // Check if there's a status in contact 
      if (contact.status && contact.status !== '—') {
        statusValue = contact.status;
        console.log("Using status from contact:", statusValue);
      }
      
      console.log("Final status value for initialization:", statusValue);
      
=======

>>>>>>> 0b185e68
      const newValues = {
        name,
        email,
        status: statusValue, // Use status field consistently
        description,
        company,
        jobTitle,
        industry,
        phone,
        primaryLocation,
        website,
        facebook,
        instagram,
        linkedin: linkedIn,
        twitter,
        associatedDeals,
        owner,
        lastContacted,
        source,
        ...data
      };
<<<<<<< HEAD
      
      console.log("Setting initial field values with status:", statusValue);
=======

>>>>>>> 0b185e68
      setFieldValues(newValues);
      originalValues.current = { ...newValues };
    }
  }, [contact, user]);

  // When starting to edit a field, store the original value
  useEffect(() => {
    if (editingField) {
      originalValues.current[editingField] = fieldValues[editingField];
    }
  }, [editingField]);

  // Add click away listener
  useEffect(() => {
    const handleClickAway = (e: MouseEvent) => {
      if (editingField && editControlRef.current && !editControlRef.current.contains(e.target as Node)) {
        saveCurrentEdit();
      }
    };

    document.addEventListener('mousedown', handleClickAway);
    return () => {
      document.removeEventListener('mousedown', handleClickAway);
    };
  }, [editingField]);

  // Save current edit
  const saveCurrentEdit = () => {
    if (editingField) {
      const value = fieldValues[editingField];
      saveFieldChange(editingField, value);
    }
  };

  // Handle enter key press
  const handleKeyDown = (e: React.KeyboardEvent) => {
    if (e.key === 'Enter' && !e.shiftKey) {
      e.preventDefault();
      saveCurrentEdit();
    } else if (e.key === 'Escape') {
      e.preventDefault();
      cancelEditing();
    }
  };

  // Add a handler for when edit controls lose focus
  const handleBlur = () => {
    // Short delay to allow other interactions (like clicking another field) to happen first
    setTimeout(() => {
      if (editingField) {
        saveCurrentEdit();
      }
    }, 100);
  };

  // Save changes to the database or mock data
  const saveFieldChange = async (field: string, value: any) => {
    if (!contact.id) {
      toast({
        title: "Error",
        description: "No contact ID provided",
        variant: "destructive"
      });
      return;
    }

    // Get the original value before the edit
    const oldValue = originalValues.current[field];

    // Skip if value hasn't changed
    if (value === oldValue) {
      setEditingField(null);
      return;
    }

    setIsSaving(true);

    console.log(`Saving field ${field} with value:`, value);
    
    try {
      // CRITICAL: First ensure our local state is updated
      setFieldValues(prev => {
        const updated = { ...prev, [field]: value };
        console.log("Updated fieldValues during save:", updated);
        return updated;
      });
      
      // Then update mock data - use a deep clone to prevent reference issues
      if (mockContactsById[contact.id]) {
<<<<<<< HEAD
        const updatedContact = JSON.parse(JSON.stringify(mockContactsById[contact.id]));
        
        if (field === 'status') {
          // Just update status - keep it simple
          updatedContact.status = value;
          console.log("Updated status in mock data:", value);
=======
        const updatedContact = { ...mockContactsById[contact.id] };

        // Determine where to store the value
        if (field === 'leadStatus') {
          updatedContact.leadStatus = value;
>>>>>>> 0b185e68
        } else if (field === 'name') {
          updatedContact.name = value;
        } else {
          updatedContact[field] = value;
        }
<<<<<<< HEAD
        
        // Update the mock data with the cloned and modified object
        mockContactsById[contact.id] = updatedContact;
        console.log("Updated mockContactsById:", mockContactsById[contact.id]);
        
        // Dispatch event - use status field name consistently
=======

        // Update the mock data
        mockContactsById[contact.id] = updatedContact;

        // Dispatch a custom event to notify grid that mockContactsById was updated
>>>>>>> 0b185e68
        window.dispatchEvent(new CustomEvent('mockContactsUpdated', {
          detail: {
            contactId: contact.id,
            field,
            value,
            oldValue
          }
        }));
<<<<<<< HEAD
        
        // Also dispatch a more specific event for status changes
        if (field === 'status') {
          window.dispatchEvent(new CustomEvent('contactStatusChanged', {
            detail: { 
              contactId: contact.id, 
              status: value,
              previousStatus: oldValue
            }
          }));
        }
        
=======

>>>>>>> 0b185e68
        // Log to activity feed
        logCellEdit(contact.id, field, value, oldValue);
      }
<<<<<<< HEAD
      
      // Save to database if user is authenticated
=======

      // Now try to save to Supabase in all cases (even for mock IDs)
>>>>>>> 0b185e68
      if (user) {
        // Get the mapping of UI ID to database ID
        const idMapping = JSON.parse(localStorage.getItem('id-mapping') || '{}');
        const dbId = idMapping[contact.id] || contact.id;
<<<<<<< HEAD
        
        console.log(`Saving to database: field=${field}, value=${value}, id=${dbId}`);
        
=======

        console.log(`Attempting to save field ${field} for contact ${contact.id} (DB ID: ${dbId})`);

        // Determine if this is a main field or a data field
        const mainFields = ['email', 'phone', 'company', 'source', 'industry', 'jobTitle', 'leadStatus', 'website'];

>>>>>>> 0b185e68
        try {
          if (field === 'status') {
            // Save status directly
            await updateContact({ 
              id: contact.id,
              user_id: user.id,
              name: contact.name || 'Untitled Contact',
              status: value // Use status field consistently
            });
            
            console.log("Successfully saved status to database:", value);
          } else {
            // Map the field name if needed (e.g., jobTitle to job_title)
            const mappedField = field === 'jobTitle' ? 'job_title' : field;

            // Use the shared updateContact helper with explicit user_id
            await updateContact({
              id: contact.id,
              user_id: user.id,
              name: contact.name || 'Untitled Contact',
              [mappedField]: value
            });
          }

          toast({
            title: "Success",
            description: "Contact updated successfully"
          });
<<<<<<< HEAD
        } catch (error) {
          console.error("Database error:", error);
=======
        } catch (supabaseError) {
          console.error("Supabase error:", supabaseError);

          // Show success toast anyway since we updated the mock data
>>>>>>> 0b185e68
          toast({
            title: "Success",
            description: "Contact updated in local storage"
          });
        }
      }
    } catch (error) {
      console.error("Error saving contact:", error);
      toast({
        title: "Success", 
        description: "Contact updated in local storage"
      });
    } finally {
      // Make one final check to ensure the field value is properly set
      setFieldValues(prev => {
        if (prev[field] !== value) {
          console.log(`Final check - updating ${field} to`, value);
          return { ...prev, [field]: value };
        }
        return prev;
      });
      
      setIsSaving(false);
      setEditingField(null);
    }
  };

  // Handle field value change
  const handleFieldChange = (field: string, value: any) => {
    setFieldValues(prev => ({
      ...prev,
      [field]: value
    }));
  };

  // Cancel editing
  const cancelEditing = () => {
    setEditingField(null);
  };

  // Function to format URLs to include protocol if missing
  const formatUrl = (url: string): string => {
    if (!url) return '';
    if (url.startsWith('http://') || url.startsWith('https://')) return url;
    return `https://${url}`;
  };

  // Function to render social media links
  const renderSocialLink = (value: string, fieldName: string) => {
    if (!value) return <span className="text-slate-400">Set {fieldName}...</span>;

    const formattedUrl = formatUrl(value);
    return (
      <div className="flex items-center w-full">
        <span className="text-[#33B9B0] truncate">{value}</span>
        <a
          href={formattedUrl}
          target="_blank"
          rel="noopener noreferrer"
          onClick={(e) => e.stopPropagation()}
          className="text-[#33B9B0] hover:text-[#2aa39b] ml-1"
        >
          <ExternalLink size={14} />
        </a>
      </div>
    );
  };

  // Render editable field
  const renderEditableField = (field: string, label: string, type: string = 'text', options?: string[]) => {
    const value = fieldValues[field] || '';
    const isEditing = editingField === field;
    const placeholder = `Set ${label}...`;
    const isReadOnly = field === 'lastContacted'; // Last contacted is read-only
    const isSocialField = ['facebook', 'instagram', 'twitter', 'linkedin', 'website'].includes(field);

    const renderEditControl = () => {
      switch (type) {
        case 'textarea':
          return (
            <Textarea
              value={value}
              onChange={(e) => handleFieldChange(field, e.target.value)}
              placeholder={placeholder}
              className="min-h-[100px] border-0 border-b border-[#32BAB0] focus:ring-0 px-0 rounded-none font-inherit"
              autoFocus
              onKeyDown={handleKeyDown}
              onBlur={handleBlur}
              style={{
                resize: 'none',
                boxShadow: 'none',
                lineHeight: 'inherit',
                fontSize: 'inherit',
                fontFamily: 'inherit',
                fontWeight: 'inherit',
                padding: '2px 0 3px 0',
                margin: 0
              }}
            />
          );
        case 'select':
          return (
            <Select
              value={value}
              onValueChange={(val) => {
                console.log("STATUS CHANGE: Selected status:", val); // Keep this log for debugging
                // Update state immediately for UI feedback
                handleFieldChange(field, val);
                
                // Force update fieldValues state directly to ensure it's updated
                setFieldValues(prev => {
                  const updated = {
                    ...prev,
                    [field]: val
                  };
                  console.log("Updated fieldValues state:", updated);
                  return updated;
                });
                
                // Then save to persistent storage with the exact selected value
                saveFieldChange(field, val);
              }}
            >
<<<<<<< HEAD
              <SelectTrigger 
                autoFocus 
                className={`about-contact-select border-0 border-b border-[#32BAB0] focus:ring-0 rounded-none shadow-none font-inherit ${field === 'status' ? 'stream-lead-status' : ''}`}
                style={{ 
                  lineHeight: 'inherit', 
=======
              <SelectTrigger autoFocus className="border-0 border-b border-[#32BAB0] focus:ring-0 px-0 py-0 rounded-none shadow-none font-inherit"
                style={{
                  lineHeight: 'inherit',
>>>>>>> 0b185e68
                  fontSize: 'inherit',
                  fontFamily: 'inherit',
                  fontWeight: 'inherit',
                  padding: '2px 0 3px 0',
                  margin: 0
                }}
              >
                <SelectValue placeholder={field === 'status' ? 'Select status...' : placeholder} />
              </SelectTrigger>
              <SelectContent className="status-dropdown-content">
                {options?.map(option => (
                  <SelectItem 
                    key={option} 
                    value={option}
                    className="status-command-item"
                  >
                    <div className="flex items-center gap-2 w-full">
                      <span
                        className="inline-block w-3 h-3 rounded-full"
                        style={{
                          backgroundColor: option === 'New' ? '#E4E5E8' :
                            option === 'In Progress' ? '#DBCDF0' :
                              option === 'On Hold' ? '#C6DEF1' :
                                option === 'Closed Won' ? '#C9E4DE' :
                                  option === 'Closed Lost' ? '#F4C6C6' : '#F7D9C4'
                        }}
                      />
                      <span>{option}</span>
                      {value === option && (
                        <Check className="ml-auto h-4 w-4" size={16} />
                      )}
                    </div>
                  </SelectItem>
                ))}
              </SelectContent>
            </Select>
          );
        default:
          return (
            <Input
              type={type}
              value={value}
              onChange={(e) => handleFieldChange(field, e.target.value)}
              placeholder={placeholder}
              className="border-0 border-b border-[#32BAB0] focus:ring-0 px-0 py-0 rounded-none font-inherit w-full"
              autoFocus
              onKeyDown={handleKeyDown}
              onBlur={handleBlur}
              style={{
                boxShadow: 'none',
                lineHeight: 'inherit',
                fontSize: 'inherit',
                fontFamily: 'inherit',
                fontWeight: 'inherit',
                padding: 0,
                margin: 0,
                height: 'auto'
              }}
            />
          );
      }
    };

    return (
      <div className="mb-3">
        <div className="text-muted-foreground">
          <span>{label}</span>
        </div>

        {isEditing ? (
          // For status, don't show the X button
          <div ref={editControlRef} className="relative" style={{ paddingTop: '2px', paddingBottom: '3px' }}>
            {renderEditControl()}
<<<<<<< HEAD
            {field !== 'status' && (
              <button 
                onClick={cancelEditing}
                className="absolute right-0 top-1/2 -translate-y-1/2 p-1 rounded-full hover:bg-slate-100"
                aria-label="Cancel"
              >
                <X size={16} className="text-[#9ba3af]" />
              </button>
            )}
=======
            <button
              onClick={cancelEditing}
              className="absolute right-0 top-1/2 -translate-y-1/2 p-1 rounded-full hover:bg-slate-100"
              aria-label="Cancel"
            >
              <X size={16} className="text-[#9ba3af]" />
            </button>
>>>>>>> 0b185e68
          </div>
        ) : (
          <div
            className={`py-1 border-b ${!isReadOnly ? 'cursor-text hover:bg-slate-50' : ''}`}
            onClick={isReadOnly ? undefined : () => setEditingField(field)}
            style={{
              minHeight: '1.5em',
              paddingTop: '2px',
              paddingBottom: '3px'
            }}
          >
            {value && value !== '—' ? (
              <div className="break-words">
                {field === 'lastContacted' && value ? (
                  format(new Date(value), 'MMM d, yyyy')
                ) : field === 'status' ? (
                  <div className="stream-lead-status-value">
                    <span
                      className={`stream-lead-status-dot ${value.replace(/\s+/g, '-')}`}
                      style={{
                        backgroundColor: value === 'New' ? '#E4E5E8' :
                          value === 'In Progress' ? '#DBCDF0' :
                            value === 'On Hold' ? '#C6DEF1' :
                              value === 'Closed Won' ? '#C9E4DE' :
                                value === 'Closed Lost' ? '#F4C6C6' : '#F7D9C4'
                      }}
                    />
                    <span>{value}</span>
                  </div>
                ) : isSocialField ? (
                  renderSocialLink(value, label)
                ) : (
                  value
                )}
              </div>
            ) : (
              <div className={`text-slate-400 ${field === 'status' ? 'stream-lead-status-placeholder' : ''}`}>
                {field === 'status' ? 'Select status...' : placeholder}
              </div>
            )}
          </div>
        )}
      </div>
    );
  };

  // Define the fields to display
  const fields = [
    { id: 'name', label: 'Name', type: 'text' },
    { id: 'email', label: 'Email Address', type: 'email' },
    { id: 'status', label: 'Lead Status', type: 'select', options: ['New', 'In Progress', 'On Hold', 'Closed Won', 'Closed Lost'] },
    { id: 'description', label: 'Description', type: 'textarea' },
    { id: 'company', label: 'Company', type: 'text' },
    { id: 'jobTitle', label: 'Job Title', type: 'text' },
    { id: 'industry', label: 'Industry', type: 'text' },
    { id: 'phone', label: 'Phone numbers', type: 'text' },
    { id: 'primaryLocation', label: 'Primary location', type: 'text' },
    { id: 'website', label: 'Website', type: 'text' }, // Added website field
    { id: 'facebook', label: 'Facebook', type: 'text' },
    { id: 'instagram', label: 'Instagram', type: 'text' },
    { id: 'linkedin', label: 'LinkedIn', type: 'text' },
    { id: 'twitter', label: 'X', type: 'text' },
    { id: 'associatedDeals', label: 'Associated deals', type: 'text' },
    { id: 'owner', label: 'Owner', type: 'text' },
    { id: 'lastContacted', label: 'Last contacted', type: 'text', readOnly: true },
    { id: 'source', label: 'Source', type: 'text' },
  ];

  useEffect(() => {
    // Debug the Supabase connection
    const debugSupabase = async () => {
      try {
        console.log("Testing Supabase connection...");

        // First, just check if we can connect at all
        const { data, error } = await supabase
          .from('contacts')
          .select('id, name')
          .eq('user_id', user.id)
          .limit(5);

        if (error) {
          console.error("SUPABASE ERROR:", error);
          return;
        }

        console.log("Connection successful:", data);
      } catch (e) {
        console.error("Unexpected error:", e);
      }
    };

    debugSupabase();
  }, []);

  useEffect(() => {
    // Debug the specific contact data from Supabase
    const debugContactStatus = async () => {
      if (!user || !contact.id) return;
      
      try {
        console.log("Checking database for contact status...");
        
        // Get the mapping of UI ID to database ID
        const idMapping = JSON.parse(localStorage.getItem('id-mapping') || '{}');
        const dbId = idMapping[contact.id] || contact.id;
        
        // Query the specific contact to see its current status
        const { data, error } = await supabase
          .from('contacts')
          .select('id, name, status')
          .eq('id', dbId)
          .maybeSingle();
        
        if (error) {
          console.error("SUPABASE ERROR checking contact status:", error);
          return;
        }
        
        if (data) {
          console.log("Contact status in database:", data.status);
          console.log("Contact status in UI:", fieldValues.status);
          
          // If there's a mismatch between DB and UI, update the UI
          if (data.status && data.status !== fieldValues.status) {
            console.log("Status mismatch - updating local state from DB");
            setFieldValues(prev => ({
              ...prev,
              status: data.status
            }));
          }
        } else {
          console.log("Contact not found in database");
        }
      } catch (e) {
        console.error("Unexpected error checking contact status:", e);
      }
    };
    
    // Run the debug function
    debugContactStatus();
  }, [contact.id, user, fieldValues.status]);

  return (
    <Card>
      <CardHeader className="pb-3">
        <CardTitle className="text-lg">About This Contact</CardTitle>
      </CardHeader>
      <CardContent>
        <div className={compact ? "space-y-3" : "grid grid-cols-2 gap-4 text-sm"}>
          {compact ? (
            // Single-column layout for desktop
            fields.map((field) => (
              <div key={field.id}>
                {renderEditableField(field.id, field.label, field.type, field.options)}
              </div>
            ))
          ) : (
            // Two-column layout
            <div className="grid grid-cols-2 gap-4">
              <div>
                {fields.slice(0, Math.ceil(fields.length / 2)).map((field) => (
                  <div key={field.id}>
                    {renderEditableField(field.id, field.label, field.type, field.options)}
                  </div>
                ))}
              </div>
              <div>
                {fields.slice(Math.ceil(fields.length / 2)).map((field) => (
                  <div key={field.id}>
                    {renderEditableField(field.id, field.label, field.type, field.options)}
                  </div>
                ))}
              </div>
            </div>
          )}
        </div>
      </CardContent>
    </Card>
  );
}<|MERGE_RESOLUTION|>--- conflicted
+++ resolved
@@ -44,7 +44,6 @@
   contact: Contact;
 }
 
-<<<<<<< HEAD
 // Helper to enable/disable debug logging
 const DEBUG = false;
 const debugLog = (...args: any[]) => {
@@ -53,13 +52,9 @@
   }
 };
 
-export default function AboutThisContact({ 
-  compact = false, 
-=======
 export default function AboutThisContact({
   compact = false,
   leadStatus = "",
->>>>>>> 0b185e68
   contact
 }: AboutThisContactProps) {
   const { user } = useAuth();
@@ -93,22 +88,7 @@
         source = '',
         data = {}
       } = contact;
-<<<<<<< HEAD
-      
-      // SIMPLIFY: Just get status from contact object, with standard fallback
-      let statusValue = '';
-      
-      // Check if there's a status in contact 
-      if (contact.status && contact.status !== '—') {
-        statusValue = contact.status;
-        console.log("Using status from contact:", statusValue);
-      }
-      
-      console.log("Final status value for initialization:", statusValue);
-      
-=======
-
->>>>>>> 0b185e68
+
       const newValues = {
         name,
         email,
@@ -130,12 +110,7 @@
         source,
         ...data
       };
-<<<<<<< HEAD
-      
-      console.log("Setting initial field values with status:", statusValue);
-=======
-
->>>>>>> 0b185e68
+
       setFieldValues(newValues);
       originalValues.current = { ...newValues };
     }
@@ -225,39 +200,21 @@
       
       // Then update mock data - use a deep clone to prevent reference issues
       if (mockContactsById[contact.id]) {
-<<<<<<< HEAD
-        const updatedContact = JSON.parse(JSON.stringify(mockContactsById[contact.id]));
-        
-        if (field === 'status') {
-          // Just update status - keep it simple
-          updatedContact.status = value;
-          console.log("Updated status in mock data:", value);
-=======
         const updatedContact = { ...mockContactsById[contact.id] };
 
         // Determine where to store the value
         if (field === 'leadStatus') {
           updatedContact.leadStatus = value;
->>>>>>> 0b185e68
         } else if (field === 'name') {
           updatedContact.name = value;
         } else {
           updatedContact[field] = value;
         }
-<<<<<<< HEAD
-        
-        // Update the mock data with the cloned and modified object
-        mockContactsById[contact.id] = updatedContact;
-        console.log("Updated mockContactsById:", mockContactsById[contact.id]);
-        
-        // Dispatch event - use status field name consistently
-=======
 
         // Update the mock data
         mockContactsById[contact.id] = updatedContact;
 
         // Dispatch a custom event to notify grid that mockContactsById was updated
->>>>>>> 0b185e68
         window.dispatchEvent(new CustomEvent('mockContactsUpdated', {
           detail: {
             contactId: contact.id,
@@ -266,60 +223,24 @@
             oldValue
           }
         }));
-<<<<<<< HEAD
-        
-        // Also dispatch a more specific event for status changes
-        if (field === 'status') {
-          window.dispatchEvent(new CustomEvent('contactStatusChanged', {
-            detail: { 
-              contactId: contact.id, 
-              status: value,
-              previousStatus: oldValue
-            }
-          }));
-        }
-        
-=======
-
->>>>>>> 0b185e68
+
         // Log to activity feed
         logCellEdit(contact.id, field, value, oldValue);
       }
-<<<<<<< HEAD
-      
-      // Save to database if user is authenticated
-=======
 
       // Now try to save to Supabase in all cases (even for mock IDs)
->>>>>>> 0b185e68
       if (user) {
         // Get the mapping of UI ID to database ID
         const idMapping = JSON.parse(localStorage.getItem('id-mapping') || '{}');
         const dbId = idMapping[contact.id] || contact.id;
-<<<<<<< HEAD
-        
-        console.log(`Saving to database: field=${field}, value=${value}, id=${dbId}`);
-        
-=======
 
         console.log(`Attempting to save field ${field} for contact ${contact.id} (DB ID: ${dbId})`);
 
         // Determine if this is a main field or a data field
         const mainFields = ['email', 'phone', 'company', 'source', 'industry', 'jobTitle', 'leadStatus', 'website'];
 
->>>>>>> 0b185e68
         try {
-          if (field === 'status') {
-            // Save status directly
-            await updateContact({ 
-              id: contact.id,
-              user_id: user.id,
-              name: contact.name || 'Untitled Contact',
-              status: value // Use status field consistently
-            });
-            
-            console.log("Successfully saved status to database:", value);
-          } else {
+          if (mainFields.includes(field)) {
             // Map the field name if needed (e.g., jobTitle to job_title)
             const mappedField = field === 'jobTitle' ? 'job_title' : field;
 
@@ -336,15 +257,10 @@
             title: "Success",
             description: "Contact updated successfully"
           });
-<<<<<<< HEAD
-        } catch (error) {
-          console.error("Database error:", error);
-=======
         } catch (supabaseError) {
           console.error("Supabase error:", supabaseError);
 
           // Show success toast anyway since we updated the mock data
->>>>>>> 0b185e68
           toast({
             title: "Success",
             description: "Contact updated in local storage"
@@ -468,17 +384,9 @@
                 saveFieldChange(field, val);
               }}
             >
-<<<<<<< HEAD
-              <SelectTrigger 
-                autoFocus 
-                className={`about-contact-select border-0 border-b border-[#32BAB0] focus:ring-0 rounded-none shadow-none font-inherit ${field === 'status' ? 'stream-lead-status' : ''}`}
-                style={{ 
-                  lineHeight: 'inherit', 
-=======
               <SelectTrigger autoFocus className="border-0 border-b border-[#32BAB0] focus:ring-0 px-0 py-0 rounded-none shadow-none font-inherit"
                 style={{
                   lineHeight: 'inherit',
->>>>>>> 0b185e68
                   fontSize: 'inherit',
                   fontFamily: 'inherit',
                   fontWeight: 'inherit',
@@ -552,17 +460,6 @@
           // For status, don't show the X button
           <div ref={editControlRef} className="relative" style={{ paddingTop: '2px', paddingBottom: '3px' }}>
             {renderEditControl()}
-<<<<<<< HEAD
-            {field !== 'status' && (
-              <button 
-                onClick={cancelEditing}
-                className="absolute right-0 top-1/2 -translate-y-1/2 p-1 rounded-full hover:bg-slate-100"
-                aria-label="Cancel"
-              >
-                <X size={16} className="text-[#9ba3af]" />
-              </button>
-            )}
-=======
             <button
               onClick={cancelEditing}
               className="absolute right-0 top-1/2 -translate-y-1/2 p-1 rounded-full hover:bg-slate-100"
@@ -570,7 +467,6 @@
             >
               <X size={16} className="text-[#9ba3af]" />
             </button>
->>>>>>> 0b185e68
           </div>
         ) : (
           <div
