--- conflicted
+++ resolved
@@ -1509,17 +1509,6 @@
               color: #9ca3af;
               pointer-events: none;
             }
-<<<<<<< HEAD
-            .rich-text-editor:focus {
-              outline: none !important;
-              border: none !important;
-              box-shadow: none !important;
-            }
-            .rich-text-editor {
-              outline: none !important;
-              border: none !important;
-              box-shadow: none !important;
-=======
             .rich-text-editor ul {
               list-style-type: disc;
               list-style-position: outside;
@@ -1617,7 +1606,6 @@
               position: static !important;
               left: auto !important;
               transform: none !important;
->>>>>>> e853c97e
             }
           `
         }} />
