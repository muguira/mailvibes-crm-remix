--- conflicted
+++ resolved
@@ -1509,105 +1509,6 @@
               color: #9ca3af;
               pointer-events: none;
             }
-<<<<<<< HEAD
-            .rich-text-editor ul {
-              list-style-type: disc;
-              list-style-position: outside;
-              margin: 12px 0;
-              padding-left: 24px;
-            }
-            .rich-text-editor ol {
-              list-style-type: decimal;
-              list-style-position: outside;
-              margin: 12px 0;
-              padding-left: 24px;
-            }
-            .rich-text-editor li {
-              margin-bottom: 4px;
-              line-height: 1.5;
-            }
-            .rich-text-editor ul ul {
-              list-style-type: circle;
-              margin: 4px 0;
-            }
-            .rich-text-editor ol ol {
-              list-style-type: lower-alpha;
-              margin: 4px 0;
-            }
-            .rich-text-editor h1, .rich-text-editor h2, .rich-text-editor h3 {
-              margin-top: 16px;
-              margin-bottom: 8px;
-            }
-            .rich-text-editor blockquote {
-              margin: 12px 0;
-              padding: 8px 16px;
-            }
-            .rich-text-editor pre {
-              margin: 12px 0;
-              padding: 16px;
-            }
-            .rich-text-editor code {
-              padding: 2px 6px;
-            }
-            .rich-text-editor hr {
-              margin: 16px 0;
-            }
-            .rich-text-editor div:not(:has(ul)):not(:has(ol)):not(:has(h1)):not(:has(h2)):not(:has(h3)):not(:has(blockquote)):not(:has(pre)):not(:has(hr)) {
-              margin: 0;
-              padding: 0;
-            }
-            .rich-text-editor .normal-paragraph {
-              margin: 0 !important;
-              padding: 0 !important;
-              margin-left: 0 !important;
-              padding-left: 0 !important;
-              list-style: none !important;
-              text-indent: 0 !important;
-              position: relative !important;
-              left: 0 !important;
-              transform: none !important;
-              display: block !important;
-            }
-            .rich-text-editor .normal-paragraph * {
-              margin: 0 !important;
-              padding: 0 !important;
-              margin-left: 0 !important;
-              padding-left: 0 !important;
-              list-style: none !important;
-              text-indent: 0 !important;
-              position: static !important;
-              left: auto !important;
-              transform: none !important;
-            }
-            /* Reset any inherited styles from lists */
-            .rich-text-editor .normal-paragraph,
-            .rich-text-editor .normal-paragraph *,
-            .rich-text-editor div:not(.normal-paragraph) + .normal-paragraph {
-              box-sizing: border-box !important;
-              margin-top: 0 !important;
-              margin-bottom: 0 !important;
-              margin-left: 0 !important;
-              margin-right: 0 !important;
-              padding-top: 0 !important;
-              padding-bottom: 0 !important;
-              padding-left: 0 !important;
-              padding-right: 0 !important;
-            }
-            /* Force normal flow for paragraphs after lists */
-            .rich-text-editor ul + div,
-            .rich-text-editor ol + div,
-            .rich-text-editor ul + .normal-paragraph,
-            .rich-text-editor ol + .normal-paragraph {
-              margin: 0 !important;
-              padding: 0 !important;
-              margin-left: 0 !important;
-              padding-left: 0 !important;
-              text-indent: 0 !important;
-              list-style: none !important;
-              position: static !important;
-              left: auto !important;
-              transform: none !important;
-=======
             .rich-text-editor:focus {
               outline: none !important;
               border: none !important;
@@ -1617,7 +1518,6 @@
               outline: none !important;
               border: none !important;
               box-shadow: none !important;
->>>>>>> 70509d50
             }
           `
         }} />
