--- conflicted
+++ resolved
@@ -989,12 +989,7 @@
             e.stopPropagation();
             // Enter edit mode on double-click
             if (column?.editable) {
-<<<<<<< HEAD
-
-              setEditingCell({ rowId: row.id, columnId: column.id });
-=======
               // setEditingCell({ rowId: row.id, columnId: column.id });
->>>>>>> c349b2f8
             }
           }}
           onContextMenu={(e) => {
@@ -1311,12 +1306,6 @@
 
     // Common focus handler to select all text when input is focused
     const handleInputFocus = (e: React.FocusEvent<HTMLInputElement>) => {
-<<<<<<< HEAD
-      // Select all text when input receives focus
-      setTimeout(() => {
-        const length = e.target.value.length;
-        e.target.setSelectionRange(length, length);
-=======
       setTimeout(() => {
         // Check if this is a second double-click within a short time window
         if (
@@ -1339,7 +1328,6 @@
             timestamp: Date.now()
           };
         }
->>>>>>> c349b2f8
       }, 0);
     };
 
