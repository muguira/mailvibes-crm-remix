import React, { useState, useRef, useMemo, useEffect, useCallback } from 'react';
import { VariableSizeGrid as Grid } from 'react-window';
import { GridContainerProps, Column, GridRow } from './types';
import { ROW_HEIGHT, HEADER_HEIGHT, INDEX_COLUMN_WIDTH } from './grid-constants';
import { GridToolbar } from './grid-toolbar';
import { GridHeader } from './grid-header';
<<<<<<< HEAD
import { Check, Clipboard, Copy, Scissors, Filter, ClipboardPaste, StretchHorizontal, Trash2, Eye, EyeOff } from 'lucide-react';
=======
import { Check, Clipboard, Copy, Scissors, Filter, StretchHorizontal, Trash2, Eye, EyeOff } from 'lucide-react';
>>>>>>> 83807055
import './styles.css';
import { v4 as uuidv4 } from 'uuid';
import { DropdownMenu, DropdownMenuContent, DropdownMenuItem, DropdownMenuSeparator, DropdownMenuTrigger, DropdownMenuSub, DropdownMenuSubTrigger, DropdownMenuPortal, DropdownMenuSubContent } from '@/components/ui/dropdown-menu';
import { Button } from '@/components/ui/button';
import { ContextMenu } from './ContextMenu';

// Constants for minimum column width
const MIN_COL_WIDTH = 100;

// Forward ref for outer element to ensure proper height handling
const OuterElementWrapper = React.forwardRef<HTMLDivElement, React.HTMLProps<HTMLDivElement>>(
  ({ style, ...rest }, ref) => (
    <div
      ref={ref}
      style={{
        ...style,
        height: '100%', // Ensure it takes full height
        width: '100%',
        overflow: 'auto',
      }}
      {...rest}
    />
  )
);

export function NewGridView({
  columns,
  data,
  listName = '',
  listId = '',
  listType = '',
  firstRowIndex = 0,
  searchTerm: externalSearchTerm,
  onSearchChange: externalSearchChange,
  onCellChange,
  onColumnChange,
  onColumnsReorder,
  onDeleteColumn,
  onAddColumn,
  className
}: GridContainerProps) {
  const gridRef = useRef<any>(null);
  const headerRef = useRef<HTMLDivElement>(null);
  const containerRef = useRef<HTMLDivElement>(null);
  const [containerWidth, setContainerWidth] = useState(0);
  const [containerHeight, setContainerHeight] = useState(0);
  const [localSearchTerm, setLocalSearchTerm] = useState('');
  // Use external search term if provided, otherwise use local state
  const searchTerm = externalSearchTerm !== undefined ? externalSearchTerm : localSearchTerm;
  const [editingCell, setEditingCell] = useState<{ rowId: string, columnId: string } | null>(null);
  const [focusedCell, setFocusedCell] = useState<{ rowIndex: number, columnIndex: number } | null>(null);
  const [activeFilters, setActiveFilters] = useState<{ columns: string[], values: Record<string, any> }>({ columns: [], values: {} });
  const [statusDropdownPosition, setStatusDropdownPosition] = useState<{ top: number; left: number; rowId: string; columnId: string } | null>(null);
  const [visibleData, setVisibleData] = useState<GridRow[]>([]);
  const [contextMenuColumn, setContextMenuColumn] = useState<string | null>(null);
  const [contextMenuPosition, setContextMenuPosition] = useState<{ x: number, y: number } | null>(null);

  // Load saved column widths from localStorage based on listId
  const localStorageKey = `grid-column-widths-${listId || 'default'}`;

  const [columnWidths, setColumnWidths] = useState<number[]>(() => {
    try {
      const savedWidths = localStorage.getItem(localStorageKey);
      if (savedWidths) {
        const parsed = JSON.parse(savedWidths);
        if (Array.isArray(parsed) && parsed.length >= columns.length + 1) {
          return parsed;
        }
      }
    } catch (e) {
      console.error('Failed to load column widths from localStorage', e);
    }
    return [INDEX_COLUMN_WIDTH, ...columns.map(col => col.width)];
  });

  // Save column widths to localStorage when they change
  useEffect(() => {
    try {
      localStorage.setItem(localStorageKey, JSON.stringify(columnWidths));
    } catch (e) {
      console.error('Failed to save column widths to localStorage', e);
    }
  }, [columnWidths, localStorageKey]);

  // Update column widths when columns change
  useEffect(() => {
    // Only update if columns length is different to avoid resetting widths
    if (columnWidths.length !== columns.length + 1) {
      console.log('Updating column widths due to columns change', columns.length);
      // Preserve existing widths for existing columns and add default for new ones
      const newWidths = [INDEX_COLUMN_WIDTH];
      // Add widths for existing columns
      columns.forEach((col, index) => {
        if (index < columnWidths.length - 1) {
          // Use existing width if available
          newWidths.push(columnWidths[index + 1]);
        } else {
          // Use default width for new columns
          newWidths.push(col.width);
        }
      });
      setColumnWidths(newWidths);
    }
  }, [columns.length]);

  // Also update Grid component and ensure it re-renders when columns change
  useEffect(() => {
    // Force re-render of grid when columns change
    if (gridRef.current) {
      gridRef.current.resetAfterColumnIndex(0);
      // Reset scroll position to avoid alignment issues
      if (headerRef.current) {
        headerRef.current.scrollLeft = 0;
      }
    }
  }, [columns, columnWidths]);

  // Set visible data on initial load
  useEffect(() => {
    setVisibleData(data);
  }, [data]);

  // Calculate total width of columns
  const totalWidth = useMemo(() => {
    return columnWidths.reduce((acc, width) => acc + width, 0);
  }, [columnWidths]);

  // Filter data based on search term and active filters
  const applyFilters = useCallback(() => {
    let result = data;

    // Apply search filter
    if (searchTerm) {
      const term = searchTerm.toLowerCase();
      result = result.filter(row => {
        return columns.some(column => {
          const value = row[column.id];
          if (value === null || value === undefined) return false;
          return String(value).toLowerCase().includes(term);
        });
      });
    }

    // Apply column filters with improved logic
    if (activeFilters.columns.length > 0) {
      result = result.filter(row => {
        return activeFilters.columns.every(columnId => {
          const value = row[columnId];
          const filterValue = activeFilters.values[columnId];
          const column = columns.find(col => col.id === columnId);

          if (!column) return true;

          // Different filter logic based on column type
          switch (column.type) {
            case 'status':
              if (!filterValue || filterValue.length === 0) {
                return value !== null && value !== undefined && value !== '';
              }
              return filterValue.includes(value);

            case 'date':
              if (!filterValue) return value !== null && value !== undefined && value !== '';

              const dateValue = value ? new Date(value) : null;
              if (!dateValue) return false;

              const startDate = filterValue.start ? new Date(filterValue.start) : null;
              const endDate = filterValue.end ? new Date(filterValue.end) : null;

              if (startDate && endDate) {
                return dateValue >= startDate && dateValue <= endDate;
              } else if (startDate) {
                return dateValue >= startDate;
              } else if (endDate) {
                return dateValue <= endDate;
              }
              return true;

            default:
              return value !== null && value !== undefined && value !== '';
          }
        });
      });
    }

    return result;
  }, [data, columns, searchTerm, activeFilters]);

  // Apply filters whenever filter conditions change
  useEffect(() => {
    const filteredData = applyFilters();
    setVisibleData(filteredData);
  }, [applyFilters]);

  // Resize observer for container
  useEffect(() => {
    if (!containerRef.current) return;

    const resizeObserver = new ResizeObserver(entries => {
      const { width, height } = entries[0].contentRect;
      setContainerWidth(width);
      setContainerHeight(height);
      // Reset grid when container size changes to avoid alignment issues
      if (gridRef.current) {
        gridRef.current.resetAfterColumnIndex(0);
      }
    });

    resizeObserver.observe(containerRef.current);

    return () => {
      resizeObserver.disconnect();
    };
  }, []);

  // Handle cell click for editing
  const handleCellClick = (rowId: string, columnId: string) => {
    const column = columns.find(col => col.id === columnId);

    if (!column?.editable) return;

    // Set focused cell for keyboard navigation
    const rowIndex = visibleData.findIndex(row => row.id === rowId);
    const columnIndex = columns.findIndex(col => col.id === columnId) + 1; // +1 for index column

    if (rowIndex >= 0 && columnIndex >= 0) {
      setFocusedCell({ rowIndex: rowIndex + 1, columnIndex }); // +1 for header row
    }

    if (column.type === 'status' && column.options) {
      const cellElement = document.querySelector(`[data-cell="${rowId}-${columnId}"]`);
      if (cellElement) {
        const rect = cellElement.getBoundingClientRect();
        setStatusDropdownPosition({
          top: rect.bottom,
          left: rect.left,
          rowId,
          columnId
        });
      }
      return;
    }

    setEditingCell({ rowId, columnId });
  };

  // Handle cell value change
  const handleCellChange = (rowId: string, columnId: string, value: any) => {
    setEditingCell(null);

    if (onCellChange) {
      onCellChange(rowId, columnId, value);
    }
  };

  // Handle status selection
  const handleStatusSelect = (rowId: string, columnId: string, value: string) => {
    setStatusDropdownPosition(null);

    if (onCellChange) {
      onCellChange(rowId, columnId, value);
    }
  };

  // Handle key press in editing cell
  const handleKeyDown = (e: React.KeyboardEvent, rowId: string, columnId: string, value: any) => {
    const rowIndex = visibleData.findIndex(row => row.id === rowId);
    const colIndex = columns.findIndex(col => col.id === columnId);

    if (e.key === 'Enter') {
      e.preventDefault();
      handleCellChange(rowId, columnId, value);

      if (e.shiftKey) {
        if (rowIndex > 0) {
          const prevRow = visibleData[rowIndex - 1];
          setEditingCell({ rowId: prevRow.id, columnId });
        }
      } else {
        if (rowIndex < visibleData.length - 1) {
          const nextRow = visibleData[rowIndex + 1];
          setEditingCell({ rowId: nextRow.id, columnId });
        }
      }
    } else if (e.key === 'Tab') {
      e.preventDefault();
      handleCellChange(rowId, columnId, value);

      if (e.shiftKey) {
        if (colIndex > 0) {
          setEditingCell({ rowId, columnId: columns[colIndex - 1].id });
        } else if (rowIndex > 0) {
          const prevRow = visibleData[rowIndex - 1];
          setEditingCell({
            rowId: prevRow.id,
            columnId: columns[columns.length - 1].id
          });
        }
      } else {
        if (colIndex < columns.length - 1) {
          setEditingCell({ rowId, columnId: columns[colIndex + 1].id });
        } else if (rowIndex < visibleData.length - 1) {
          const nextRow = visibleData[rowIndex + 1];
          setEditingCell({
            rowId: nextRow.id,
            columnId: columns[0].id
          });
        }
      }
    } else if (e.key === 'Escape') {
      setEditingCell(null);
    }
  };

  // Handle blur event for autosave
  const handleBlur = (rowId: string, columnId: string, value: any) => {
    handleCellChange(rowId, columnId, value);
  };

  // Column width getter for grid - using callback to ensure it's stable
  const getColumnWidth = useCallback((index: number) => {
    return columnWidths[index] || 150;
  }, [columnWidths]);

  // Row height callback for VariableSizeGrid
  const getRowHeight = useCallback(() => ROW_HEIGHT, []);

  // Handle filter changes with enhanced functionality
  const handleApplyFilters = (filters: { columns: string[], values: Record<string, any> }) => {
    console.log("Applying filters:", filters);
    setActiveFilters(filters);
  };

  // State to track grid scrollTop for sticky overlay
  const [gridScrollTop, setGridScrollTop] = useState(0);

  // Handler to sync overlay with grid scroll
  const handleGridScroll = useCallback(({ scrollLeft, scrollTop }: { scrollLeft: number; scrollTop: number }) => {
    if (headerRef.current) {
      headerRef.current.scrollLeft = scrollLeft;
    }
    setGridScrollTop(scrollTop);
  }, []);

  // Helper to render sticky overlay for index and opportunity columns
  const renderStickyOverlay = () => {
    // Only render if there is visible data and container height
    if (!visibleData.length || containerHeight <= HEADER_HEIGHT) return null;
    // Calculate number of visible rows (approximate)
    const visibleRowCount = Math.ceil((containerHeight - HEADER_HEIGHT) / ROW_HEIGHT);
    // Find the first visible row index (based on scrollTop)
    const firstVisibleRow = Math.floor(gridScrollTop / ROW_HEIGHT);
    // Clamp to data length
    const lastVisibleRow = Math.min(firstVisibleRow + visibleRowCount, visibleData.length);
    // Render overlay rows
    const rows = [];
    for (let i = firstVisibleRow; i < lastVisibleRow; i++) {
      const row = visibleData[i];
      if (!row) continue;
      const top = HEADER_HEIGHT + (i * ROW_HEIGHT) - gridScrollTop;
      rows.push(
        <React.Fragment key={row.id}>
          {/* Index column */}
          <div
            className="index-column sticky-overlay-cell"
            style={{
              position: 'absolute',
              left: 0,
              top,
              width: columnWidths[0],
              height: ROW_HEIGHT,
              zIndex: 10,
              background: '#f9fafb',
              display: 'flex',
              alignItems: 'center',
              justifyContent: 'center',
              borderRight: '1px solid #e5e7eb',
              borderBottom: '1px solid #e5e7eb',
              fontSize: '0.75rem',
              color: '#6b7280',
              boxSizing: 'border-box',
            }}
          >
            {firstRowIndex + i + 1}
          </div>
          {/* Opportunity column */}
          <div
            className="opportunity-cell sticky-overlay-cell"
            style={{
              position: 'absolute',
              left: columnWidths[0],
              top,
              width: columnWidths[1],
              height: ROW_HEIGHT,
              zIndex: 9,
              background: '#fff',
              display: 'flex',
              alignItems: 'center',
              borderRight: '1px solid #e5e7eb',
              borderBottom: '1px solid #e5e7eb',
              boxSizing: 'border-box',
              padding: '0 0.75rem',
              overflow: 'hidden',
              textOverflow: 'ellipsis',
              whiteSpace: 'nowrap',
            }}
          >
            {row[columns[0].id]}
          </div>
        </React.Fragment>
      );
    }
    return (
      <div
        className="sticky-columns-overlay"
        style={{
          position: 'absolute',
          left: 0,
          top: 0,
          width: columnWidths[0] + columnWidths[1],
          height: containerHeight - HEADER_HEIGHT,
          pointerEvents: 'none', // Let grid cells handle events
          zIndex: 20,
        }}
      >
        {rows}
      </div>
    );
  };

  // Close status dropdown when clicking outside
  useEffect(() => {
    if (statusDropdownPosition) {
      const handleClickOutside = (e: MouseEvent) => {
        const dropdown = document.querySelector('.status-dropdown');
        if (dropdown && !dropdown.contains(e.target as Node)) {
          setStatusDropdownPosition(null);
        }
      };

      document.addEventListener('mousedown', handleClickOutside);
      return () => document.removeEventListener('mousedown', handleClickOutside);
    }
  }, [statusDropdownPosition]);

  // Handle keyboard navigation
  useEffect(() => {
    if (!focusedCell) return;

    const handleGridKeyDown = (e: KeyboardEvent) => {
      if (editingCell) return; // Don't navigate while editing

      let { rowIndex, columnIndex } = focusedCell;
      let handled = true;

      const maxRow = visibleData.length;
      const maxColumn = columns.length + 1; // +1 for index column

      switch (e.key) {
        case 'ArrowUp':
          rowIndex = Math.max(1, rowIndex - 1); // Minimum is 1 (first data row)
          break;
        case 'ArrowDown':
          rowIndex = Math.min(maxRow, rowIndex + 1);
          break;
        case 'ArrowLeft':
          columnIndex = Math.max(1, columnIndex - 1); // Minimum is 1 (first real column, not index)
          break;
        case 'ArrowRight':
          columnIndex = Math.min(maxColumn, columnIndex + 1);
          break;
        case 'Home':
        case 'End':
          if (e.ctrlKey || e.metaKey) {
            if (e.key === 'Home') {
              rowIndex = 1; // First data row
            } else {
              rowIndex = maxRow; // Last row
            }
          } else {
            if (e.key === 'Home') {
              columnIndex = 1; // First column
            } else {
              columnIndex = maxColumn; // Last column
            }
          }
          break;
        default:
          handled = false;
      }

      if (handled) {
        e.preventDefault();
        setFocusedCell({ rowIndex, columnIndex });

        // Scroll to the focused cell
        if (gridRef.current) {
          gridRef.current.scrollToItem({
            rowIndex: Math.max(0, rowIndex - 1), // Adjust for header row
            columnIndex: columnIndex
          });
        }

        // Set focus to the cell when using arrow keys
        if (rowIndex >= 1 && columnIndex >= 1) {
          const actualRowIndex = rowIndex - 1; // Adjust for header row
          const actualColumnIndex = columnIndex - 1; // Adjust for index column

          if (actualRowIndex < visibleData.length && actualColumnIndex < columns.length) {
            const rowId = visibleData[actualRowIndex].id;
            const columnId = columns[actualColumnIndex].id;

            // Focus the cell without going into edit mode
            const cellElement = document.querySelector(`[data-cell="${rowId}-${columnId}"]`);
            if (cellElement instanceof HTMLElement) {
              cellElement.focus();
            }
          }
        }
      }
    };

    window.addEventListener('keydown', handleGridKeyDown);
    return () => window.removeEventListener('keydown', handleGridKeyDown);
  }, [focusedCell, visibleData, columns, editingCell]);

  // Highlight search term in text
  const highlightSearchTerm = (text: string) => {
    if (!searchTerm || !text) return text;

    const lowerText = text.toLowerCase();
    const lowerSearchTerm = searchTerm.toLowerCase();

    if (!lowerText.includes(lowerSearchTerm)) return text;

    const parts = text.split(new RegExp(`(${searchTerm})`, 'gi'));

    return (
      <>
        {parts.map((part, i) =>
          part.toLowerCase() === lowerSearchTerm
            ? <span key={i} className="search-highlight">{part}</span>
            : part
        )}
      </>
    );
  };

  // Handle adding a column after another column
  const handleAddColumn = (afterColumnId: string) => {
    console.log(`Adding column after: ${afterColumnId}`);
    if (onAddColumn) {
      const newColumnId = `column_${Date.now()}`;
      const newColumn: Column = {
        id: newColumnId,
        title: 'New Column',
        type: 'text',
        width: MIN_COL_WIDTH,
        editable: true
      };
      
      // Find the index of the column after which to add the new one
      const afterColumnIndex = columns.findIndex(col => col.id === afterColumnId);
      if (afterColumnIndex < 0) {
        console.error(`Column with ID ${afterColumnId} not found`);
        return;
      }
      
      // Create a new array with the new column inserted at the right position
      const newColumns = [
        ...columns.slice(0, afterColumnIndex + 1),
        newColumn,
        ...columns.slice(afterColumnIndex + 1)
      ];
      
      onAddColumn(afterColumnId);
      
      // Force reset the grid to handle the new column
      if (gridRef.current) {
        setTimeout(() => {
          gridRef.current.resetAfterColumnIndex(0);
        }, 0);
      }
    }
  };

  // Handle deleting a column
  const handleDeleteColumn = (columnId: string) => {
    if (onDeleteColumn && columnId !== 'opportunity') {
      onDeleteColumn(columnId);
    }
  };

  // Context menu handlers with position
  const openContextMenu = (columnId: string | null, position?: { x: number, y: number }) => {
    setContextMenuColumn(columnId);
    if (position) {
      setContextMenuPosition(position);
    } else {
      setContextMenuPosition(null);
    }
    
    // Force a rerender to highlight the column
    if (gridRef.current) {
      gridRef.current.forceUpdate();
    }
  };

  // Context menu actions
  const handleCutColumn = (columnId: string) => {
    console.log(`Cut column: ${columnId}`);
    setContextMenuColumn(null);
  };

  const handleCopyColumn = (columnId: string) => {
    console.log(`Copy column: ${columnId}`);
    setContextMenuColumn(null);
  };

  const handlePasteColumn = (columnId: string) => {
    console.log(`Paste into column: ${columnId}`);
    setContextMenuColumn(null);
  };

  const handlePasteSpecial = (columnId: string, type: string) => {
    console.log(`Paste special (${type}) into column: ${columnId}`);
    setContextMenuColumn(null);
  };

  const handleInsertColumnLeft = (columnId: string) => {
    console.log(`Insert column left of: ${columnId}`);
    const columnIndex = columns.findIndex(col => col.id === columnId);
    
    if (columnIndex > 0) {
      // Insert before the current column (after the previous one)
      const prevColumnId = columns[columnIndex - 1].id;
      handleAddColumn(prevColumnId);
    } else {
      // If it's the first column, insert after it (we can't insert before the first column)
      handleAddColumn(columnId);
    }
  };

  const handleInsertColumnRight = (columnId: string) => {
    console.log(`Insert column right of: ${columnId}`);
    handleAddColumn(columnId);
  };

  const handleClearColumn = (columnId: string) => {
    console.log(`Clear column: ${columnId}`);
    setContextMenuColumn(null);
  };

  const handleHideColumn = (columnId: string) => {
    console.log(`Hide column: ${columnId}`);
    setContextMenuColumn(null);
  };

  const handleResizeColumn = (columnId: string) => {
    console.log(`Resize column: ${columnId}`);
    setContextMenuColumn(null);
  };

  const handleCreateFilter = (columnId: string) => {
    console.log(`Create filter for column: ${columnId}`);
    setContextMenuColumn(null);
  };

  const handleSortAZ = (columnId: string) => {
    console.log(`Sort sheet A-Z by column: ${columnId}`);
    setContextMenuColumn(null);
  };

  const handleSortZA = (columnId: string) => {
    console.log(`Sort sheet Z-A by column: ${columnId}`);
    setContextMenuColumn(null);
  };

  // Handle search change
  const handleSearchChange = (term: string) => {
    if (externalSearchChange) {
      externalSearchChange(term);
    } else {
      setLocalSearchTerm(term);
    }
  };

  // Render edit input based on column type with enhanced UX
  const renderEditInput = (row: GridRow, column: Column) => {
    const value = row[column.id];

    // Add autofocus with selection for improved UX
    const handleInputFocus = (e: React.FocusEvent<HTMLInputElement>) => {
      e.target.select();
    };

    switch (column.type) {
      case 'number':
      case 'currency':
        return (
          <input
            type="number"
            className={`grid-cell-input ${column.type === 'currency' ? 'text-right' : ''}`}
            defaultValue={value as number}
            autoFocus
            onFocus={handleInputFocus}
            onBlur={(e) => handleBlur(row.id, column.id, e.target.value)}
            onKeyDown={(e) => handleKeyDown(e, row.id, column.id, e.currentTarget.value)}
          />
        );
      case 'date':
        return (
          <input
            type="date"
            className="grid-cell-input"
            defaultValue={value as string}
            autoFocus
            onFocus={handleInputFocus}
            onBlur={(e) => handleBlur(row.id, column.id, e.target.value)}
            onKeyDown={(e) => handleKeyDown(e, row.id, column.id, e.currentTarget.value)}
          />
        );
      default:
        return (
          <input
            type="text"
            className="grid-cell-input"
            defaultValue={value as string}
            autoFocus
            onFocus={handleInputFocus}
            onBlur={(e) => handleBlur(row.id, column.id, e.target.value)}
            onKeyDown={(e) => handleKeyDown(e, row.id, column.id, e.currentTarget.value)}
          />
        );
    }
  };

  // Format cell value based on column type
  const formatCellValue = (value: any, column: Column, row?: GridRow) => {
    if (value === undefined || value === null) return '';

    // If the column has a custom render function, use it
    if (column.renderCell && row) {
      return column.renderCell(value, row);
    }

    switch (column.type) {
      case 'currency':
        return new Intl.NumberFormat('en-US', {
          style: 'currency',
          currency: 'USD',
          minimumFractionDigits: 0,
          maximumFractionDigits: 0,
        }).format(Number(value));
      case 'status':
        return renderStatusPill(value, column.colors || {});
      case 'custom':
        // Custom columns might have their own rendering logic
        return value;
      default:
        return highlightSearchTerm(String(value));
    }
  };

  // Render status pill
  const renderStatusPill = (value: string, colors: Record<string, string>) => {
    if (!value) return null;

    const backgroundColor = colors[value] || '#f3f4f6';
    const isLightColor = isColorLight(backgroundColor);
    const textColor = isLightColor ? '#000000' : '#ffffff';

    return (
      <span
        className="px-2 py-0.5 rounded-full text-xs font-medium"
        style={{ backgroundColor, color: textColor }}
      >
        {value}
      </span>
    );
  };

  // Helper function to determine if color is light
  const isColorLight = (color: string): boolean => {
    // Handle hex color
    let r = 0, g = 0, b = 0;

    if (color.startsWith('#')) {
      const hex = color.slice(1);
      r = parseInt(hex.slice(0, 2), 16);
      g = parseInt(hex.slice(2, 4), 16);
      b = parseInt(hex.slice(4, 6), 16);
    }
    // Handle rgb color
    else if (color.startsWith('rgb')) {
      const rgb = color.match(/\d+/g);
      if (rgb && rgb.length >= 3) {
        r = parseInt(rgb[0]);
        g = parseInt(rgb[1]);
        b = parseInt(rgb[2]);
      }
    }

    // Calculate brightness
    const brightness = (r * 299 + g * 587 + b * 114) / 1000;
    return brightness > 128;
  };

  // Cell renderer with absolute row numbering
  const Cell = ({ columnIndex, rowIndex, style }: { columnIndex: number, rowIndex: number, style: React.CSSProperties }) => {
    const row = visibleData[rowIndex];
    if (!row) return null;

    // First column is always the index column
    if (columnIndex === 0) {
      const rowNum = firstRowIndex + rowIndex + 1; // Calculate absolute row number
      return (
        <div
          className="index-column"
          style={{
            ...style,
<<<<<<< HEAD
            height: `${ROW_HEIGHT}px`,
            width: `${columnWidths[0]}px`,
=======
            position: 'sticky',
            left: 0,
            top: 0,
            height: ROW_HEIGHT,
            width: columnWidths[0]
>>>>>>> 83807055
          }}
        >
          {rowNum}
        </div>
      );
    }

    const colIndex = columnIndex - 1; // Adjust for index column
    const column = columns[colIndex];
    
    if (!column) return null;
    
    const cellId = `${row.id}-${column.id}`;
    const isEditing = editingCell?.rowId === row.id && editingCell?.columnId === column.id;
    const isFocused = focusedCell?.rowIndex === rowIndex && focusedCell?.columnIndex === columnIndex;
    const value = row[column.id];
    
    // Determine various states and classes
    const isFrozen = column.frozen || column.id === 'opportunity';
    const isLastColumn = columnIndex === columns.length;
    const isStickyRight = column.sticky === 'right' || (isLastColumn && column.id === 'streamLink');
    const isStickyLeft = column.sticky === 'left';
    
    // Apply special classes for styling
    const cellClassName = [
      'grid-cell',
      isEditing ? 'cell-editing' : '',
      isFocused ? 'grid-cell-focused' : '',
      isFrozen ? 'grid-frozen-cell' : '',
      column.id === 'opportunity' ? 'opportunity-cell' : '',
      column.id === contextMenuColumn ? 'highlight-column' : '',
      isStickyRight ? 'grid-sticky-right' : '',
      isStickyLeft ? 'grid-sticky-left' : '',
      column.id === 'streamLink' ? 'stream-link-column' : ''
    ].filter(Boolean).join(' ');
    
    // Basic cell style from react-window
    const cellStyle: React.CSSProperties = {
      ...style,
<<<<<<< HEAD
      height: `${ROW_HEIGHT}px`,
      width: `${getColumnWidth(columnIndex)}px`,
    };
    
    // Render cell based on state
    if (isEditing) {
      return (
        <div 
          style={cellStyle} 
          className={cellClassName}
          data-column-id={column.id}
          data-cell={cellId}
        >
          {renderEditInput(row, column)}
        </div>
      );
=======
      padding: isEditing ? 0 : '0 0.75rem',
      height: ROW_HEIGHT,
      width: columnWidths[columnIndex],
      display: 'flex',
      alignItems: 'center',
      borderBottom: '1px solid #e5e7eb',
      borderRight: '1px solid #e5e7eb',
      overflow: 'hidden',
      boxSizing: 'border-box'
    };

    // Add position styles for fixed columns
    if (isFirstColumn) {
      cellStyle.position = 'sticky';
      cellStyle.left = columnWidths[0];
      cellStyle.zIndex = 2;
      cellStyle.top = 0;
      cellStyle.backgroundColor = '#ffffff';
>>>>>>> 83807055
    }
    
    // Handle status dropdown
    if (column.type === 'status' && statusDropdownPosition?.rowId === row.id && statusDropdownPosition?.columnId === column.id) {
      return (
        <div
          style={cellStyle}
          className={cellClassName}
          data-column-id={column.id}
          data-cell={cellId}
          onClick={() => handleCellClick(row.id, column.id)}
        >
          {formatCellValue(value, column, row)}
          <div 
            className="status-dropdown"
            style={{
              top: statusDropdownPosition.top,
              left: statusDropdownPosition.left,
            }}
          >
            {column.options?.map(option => (
              <div 
                key={option}
                className={`status-option ${value === option ? 'active' : ''}`}
                onClick={(e) => {
                  e.stopPropagation();
                  handleStatusSelect(row.id, column.id, option);
                }}
              >
                <div className="status-option-label">
                  <span 
                    style={{ 
                      width: '12px', 
                      height: '12px', 
                      borderRadius: '50%',
                      backgroundColor: column.colors?.[option] || '#e5e7eb',
                    }}
                  />
                  {option}
                </div>
                {value === option && <Check size={14} />}
              </div>
            ))}
          </div>
        </div>
      );
    }
    
    return (
      <div
        style={cellStyle}
<<<<<<< HEAD
        className={cellClassName}
        data-column-id={column.id}
        data-cell={cellId}
        onClick={() => handleCellClick(row.id, column.id)}
        onDoubleClick={() => {
          if (column.editable) {
            setEditingCell({ rowId: row.id, columnId: column.id });
=======
        className={`
        grid-cell 
        ${column.id === 'opportunity' ? 'sticky' : ''} 
        ${column.editable ? 'grid-cell-editable' : ''} 
        ${isEditing ? 'grid-cell-editing' : ''} 
        ${column.type === 'currency' ? 'text-right' : ''}
        ${isFirstColumn ? 'grid-frozen-cell opportunity-cell' : ''}
        ${contextMenuColumn === column.id ? 'highlight-column' : ''}
        ${isFocused ? 'grid-cell-focused' : ''}
      `}
        data-cell={`${row.id}-${column.id}`}
        tabIndex={0}
        onClick={() => {
          if (!shouldNotAllowEditing) {
            handleCellClick(row.id, column.id);
>>>>>>> 83807055
          }
        }}
        onContextMenu={(e) => {
          e.preventDefault();
          handleCellContextMenu(e, row.id, column.id);
        }}
      >
        {column.renderCell 
          ? column.renderCell(value, row) 
          : formatCellValue(value, column, row)
        }
      </div>
    );
  };

  // Custom inner element for grid with perfect alignment
  const innerElementType = React.forwardRef<HTMLDivElement, React.HTMLProps<HTMLDivElement>>(
    ({ style, ...rest }, ref) => (
      <div
        ref={ref}
        style={{
          ...style,
          borderCollapse: 'collapse',
          borderSpacing: 0,
          padding: 0,
          margin: 0,
          position: 'relative'
        }}
        className="react-window-grid-inner"
        {...rest}
      />
    )
  );

  // Render column context menu
  const renderColumnContextMenu = () => {
    if (!contextMenuColumn) return null;

    const column = columns.find(col => col.id === contextMenuColumn);
    if (!column) return null;

    // Calculate position for the context menu
    const menuStyle: React.CSSProperties = contextMenuPosition
      ? {
        position: 'fixed',
        top: `${contextMenuPosition.y}px`,
        left: `${contextMenuPosition.x}px`,
        zIndex: 1000,
      }
      : {};

    return (
      <DropdownMenu
        open={!!contextMenuColumn}
        onOpenChange={(open) => !open && setContextMenuColumn(null)}
      >
        <DropdownMenuTrigger asChild>
          <div style={{ display: 'none' }} />
        </DropdownMenuTrigger>
        <DropdownMenuContent className="w-56" style={menuStyle}>
          <DropdownMenuItem onClick={() => handleCopyColumn(column.id)}>
            <Copy className="mr-2 h-4 w-4" />
            <span>Copy</span>
            <span className="ml-auto text-xs text-muted-foreground">⌘C</span>
          </DropdownMenuItem>
          <DropdownMenuItem onClick={() => handlePasteColumn(column.id)}>
            <ClipboardPaste className="mr-2 h-4 w-4" />
            <span>Paste</span>
            <span className="ml-auto text-xs text-muted-foreground">⌘V</span>
          </DropdownMenuItem>

          <DropdownMenuSeparator />

          <DropdownMenuItem onClick={() => handleInsertColumnLeft(column.id)}>
            <span className="mr-2">+</span>
            <span>Insert column left</span>
          </DropdownMenuItem>
          <DropdownMenuItem onClick={() => handleInsertColumnRight(column.id)}>
            <span className="mr-2">+</span>
            <span>Insert column right</span>
          </DropdownMenuItem>

          {column.id !== 'opportunity' && (
            <DropdownMenuItem onClick={() => handleDeleteColumn(column.id)}>
              <Trash2 className="mr-2 h-4 w-4" />
              <span>Delete column</span>
            </DropdownMenuItem>
          )}

          <DropdownMenuSeparator />

          <DropdownMenuItem onClick={() => handleSortAZ(column.id)}>
            <span className="mr-2">A→Z</span>
            <span>Sort sheet A to Z</span>
          </DropdownMenuItem>

          <DropdownMenuItem onClick={() => handleSortZA(column.id)}>
            <span className="mr-2">Z→A</span>
            <span>Sort sheet Z to A</span>
          </DropdownMenuItem>
        </DropdownMenuContent>
      </DropdownMenu>
    );
  };

  // Add keyboard shortcuts handler for Copy/Paste
  useEffect(() => {
    const handleKeyDown = (e: KeyboardEvent) => {
      if (!contextMenuColumn) return;
      
      // Handle copy with Cmd/Ctrl+C
      if ((e.metaKey || e.ctrlKey) && e.key === 'c') {
        handleCopyColumn(contextMenuColumn);
      }
      
      // Handle paste with Cmd/Ctrl+V
      if ((e.metaKey || e.ctrlKey) && e.key === 'v') {
        handlePasteColumn(contextMenuColumn);
      }
      
      // Close on Escape
      if (e.key === 'Escape') {
        setContextMenuColumn(null);
        setContextMenuPosition(null);
      }
    };
    
    window.addEventListener('keydown', handleKeyDown);
    return () => window.removeEventListener('keydown', handleKeyDown);
  }, [contextMenuColumn]);

  // Add handler for cell right-click
  const handleCellContextMenu = (e: React.MouseEvent, rowId: string, columnId: string) => {
    e.preventDefault();
    const column = columns.find(col => col.id === columnId);
    if (!column) return;
    
    openContextMenu(columnId, { x: e.clientX, y: e.clientY });
  };

  // Add click outside handler to close the context menu
  useEffect(() => {
    if (!contextMenuColumn) return;
    
    const handleClickOutside = (e: MouseEvent) => {
      const menuElement = document.querySelector('.context-menu-container');
      if (menuElement && !menuElement.contains(e.target as Node)) {
        setContextMenuColumn(null);
        setContextMenuPosition(null);
      }
    };
    
    window.addEventListener('mousedown', handleClickOutside);
    return () => window.removeEventListener('mousedown', handleClickOutside);
  }, [contextMenuColumn]);

  return (
    <div className={`grid-view ${className || ''}`} ref={containerRef}>
      <GridToolbar
        listType={listType}
        searchTerm={searchTerm}
        onSearchChange={handleSearchChange}
        filterCount={activeFilters.columns.length}
        columns={columns}
        onApplyFilters={handleApplyFilters}
        activeFilters={activeFilters}
      />

      <div className="header-wrapper" ref={headerRef}>
        <div className="grid-header">
          <div className="index-header">#</div>
          <div className="columns-header">
            <GridHeader 
              columns={columns}
              onColumnChange={onColumnChange}
              onColumnsReorder={onColumnsReorder}
              onAddColumn={onAddColumn}
              onDeleteColumn={onDeleteColumn}
              onContextMenu={openContextMenu}
              activeContextMenu={contextMenuColumn}
              columnWidths={columnWidths}
              contextMenuPosition={contextMenuPosition}
              onCopy={handleCopyColumn}
              onPaste={handlePasteColumn}
              onSortAZ={handleSortAZ}
              onSortZA={handleSortZA}
            />
          </div>
        </div>
      </div>

<<<<<<< HEAD
      <div className="grid-wrapper">
        {visibleData.length === 0 ? (
          <div className="no-rows">
            <Filter size={36} />
            <p>No data matching your filters</p>
            {activeFilters.columns.length > 0 && (
              <Button 
                variant="outline" 
                size="sm"
                className="mt-2"
                onClick={() => handleApplyFilters({ columns: [], values: {} })}
              >
                Clear Filters
              </Button>
            )}
          </div>
        ) : (
          <div className="grid-body">
=======
      <div className="grid-wrapper" style={{ position: 'relative' }}>
        {/* Sticky columns overlay */}
        {renderStickyOverlay()}
        <div className="grid-body">
          {containerWidth > 0 && containerHeight > 0 && (
>>>>>>> 83807055
            <Grid
              ref={gridRef}
              className="react-window-grid"
              outerElementType={OuterElementWrapper}
              innerElementType={innerElementType}
              columnCount={columns.length + 1} // +1 for index column
              columnWidth={getColumnWidth}
              height={containerHeight}
              rowCount={visibleData.length}
              rowHeight={getRowHeight}
              width={containerWidth}
              itemData={visibleData}
              onScroll={handleGridScroll}
            >
              {Cell}
            </Grid>
          </div>
        )}
      </div>

<<<<<<< HEAD
=======
      {/* Status Dropdown */}
      {statusDropdownPosition && (
        <div
          className="status-dropdown"
          style={{
            top: statusDropdownPosition.top + 'px',
            left: statusDropdownPosition.left + 'px'
          }}
        >
          {(() => {
            const column = columns.find(col => col.id === statusDropdownPosition.columnId);
            const row = visibleData.find(r => r.id === statusDropdownPosition.rowId);
            const currentValue = row ? row[statusDropdownPosition.columnId] : '';
            return column?.options?.map((option) => (
              <div
                key={option}
                className={`status-option ${currentValue === option ? 'active' : ''}`}
                onClick={() => handleStatusSelect(
                  statusDropdownPosition.rowId,
                  statusDropdownPosition.columnId,
                  option
                )}
              >
                <div className="status-option-label">
                  {renderStatusPill(option, column.colors || {})}
                </div>
                {currentValue === option && <Check size={16} />}
              </div>
            ));
          })()}
        </div>
      )}

>>>>>>> 83807055
      {/* Column Context Menu */}
      {renderColumnContextMenu()}
    </div>
  );
}<|MERGE_RESOLUTION|>--- conflicted
+++ resolved
@@ -4,11 +4,7 @@
 import { ROW_HEIGHT, HEADER_HEIGHT, INDEX_COLUMN_WIDTH } from './grid-constants';
 import { GridToolbar } from './grid-toolbar';
 import { GridHeader } from './grid-header';
-<<<<<<< HEAD
 import { Check, Clipboard, Copy, Scissors, Filter, ClipboardPaste, StretchHorizontal, Trash2, Eye, EyeOff } from 'lucide-react';
-=======
-import { Check, Clipboard, Copy, Scissors, Filter, StretchHorizontal, Trash2, Eye, EyeOff } from 'lucide-react';
->>>>>>> 83807055
 import './styles.css';
 import { v4 as uuidv4 } from 'uuid';
 import { DropdownMenu, DropdownMenuContent, DropdownMenuItem, DropdownMenuSeparator, DropdownMenuTrigger, DropdownMenuSub, DropdownMenuSubTrigger, DropdownMenuPortal, DropdownMenuSubContent } from '@/components/ui/dropdown-menu';
@@ -831,16 +827,8 @@
           className="index-column"
           style={{
             ...style,
-<<<<<<< HEAD
             height: `${ROW_HEIGHT}px`,
             width: `${columnWidths[0]}px`,
-=======
-            position: 'sticky',
-            left: 0,
-            top: 0,
-            height: ROW_HEIGHT,
-            width: columnWidths[0]
->>>>>>> 83807055
           }}
         >
           {rowNum}
@@ -880,7 +868,6 @@
     // Basic cell style from react-window
     const cellStyle: React.CSSProperties = {
       ...style,
-<<<<<<< HEAD
       height: `${ROW_HEIGHT}px`,
       width: `${getColumnWidth(columnIndex)}px`,
     };
@@ -897,26 +884,6 @@
           {renderEditInput(row, column)}
         </div>
       );
-=======
-      padding: isEditing ? 0 : '0 0.75rem',
-      height: ROW_HEIGHT,
-      width: columnWidths[columnIndex],
-      display: 'flex',
-      alignItems: 'center',
-      borderBottom: '1px solid #e5e7eb',
-      borderRight: '1px solid #e5e7eb',
-      overflow: 'hidden',
-      boxSizing: 'border-box'
-    };
-
-    // Add position styles for fixed columns
-    if (isFirstColumn) {
-      cellStyle.position = 'sticky';
-      cellStyle.left = columnWidths[0];
-      cellStyle.zIndex = 2;
-      cellStyle.top = 0;
-      cellStyle.backgroundColor = '#ffffff';
->>>>>>> 83807055
     }
     
     // Handle status dropdown
@@ -968,7 +935,6 @@
     return (
       <div
         style={cellStyle}
-<<<<<<< HEAD
         className={cellClassName}
         data-column-id={column.id}
         data-cell={cellId}
@@ -976,23 +942,6 @@
         onDoubleClick={() => {
           if (column.editable) {
             setEditingCell({ rowId: row.id, columnId: column.id });
-=======
-        className={`
-        grid-cell 
-        ${column.id === 'opportunity' ? 'sticky' : ''} 
-        ${column.editable ? 'grid-cell-editable' : ''} 
-        ${isEditing ? 'grid-cell-editing' : ''} 
-        ${column.type === 'currency' ? 'text-right' : ''}
-        ${isFirstColumn ? 'grid-frozen-cell opportunity-cell' : ''}
-        ${contextMenuColumn === column.id ? 'highlight-column' : ''}
-        ${isFocused ? 'grid-cell-focused' : ''}
-      `}
-        data-cell={`${row.id}-${column.id}`}
-        tabIndex={0}
-        onClick={() => {
-          if (!shouldNotAllowEditing) {
-            handleCellClick(row.id, column.id);
->>>>>>> 83807055
           }
         }}
         onContextMenu={(e) => {
@@ -1184,7 +1133,6 @@
         </div>
       </div>
 
-<<<<<<< HEAD
       <div className="grid-wrapper">
         {visibleData.length === 0 ? (
           <div className="no-rows">
@@ -1203,13 +1151,6 @@
           </div>
         ) : (
           <div className="grid-body">
-=======
-      <div className="grid-wrapper" style={{ position: 'relative' }}>
-        {/* Sticky columns overlay */}
-        {renderStickyOverlay()}
-        <div className="grid-body">
-          {containerWidth > 0 && containerHeight > 0 && (
->>>>>>> 83807055
             <Grid
               ref={gridRef}
               className="react-window-grid"
@@ -1230,42 +1171,6 @@
         )}
       </div>
 
-<<<<<<< HEAD
-=======
-      {/* Status Dropdown */}
-      {statusDropdownPosition && (
-        <div
-          className="status-dropdown"
-          style={{
-            top: statusDropdownPosition.top + 'px',
-            left: statusDropdownPosition.left + 'px'
-          }}
-        >
-          {(() => {
-            const column = columns.find(col => col.id === statusDropdownPosition.columnId);
-            const row = visibleData.find(r => r.id === statusDropdownPosition.rowId);
-            const currentValue = row ? row[statusDropdownPosition.columnId] : '';
-            return column?.options?.map((option) => (
-              <div
-                key={option}
-                className={`status-option ${currentValue === option ? 'active' : ''}`}
-                onClick={() => handleStatusSelect(
-                  statusDropdownPosition.rowId,
-                  statusDropdownPosition.columnId,
-                  option
-                )}
-              >
-                <div className="status-option-label">
-                  {renderStatusPill(option, column.colors || {})}
-                </div>
-                {currentValue === option && <Check size={16} />}
-              </div>
-            ));
-          })()}
-        </div>
-      )}
-
->>>>>>> 83807055
       {/* Column Context Menu */}
       {renderColumnContextMenu()}
     </div>
