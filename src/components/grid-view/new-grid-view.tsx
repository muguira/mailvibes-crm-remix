--- conflicted
+++ resolved
@@ -94,11 +94,6 @@
       console.log('Updating column widths due to columns change', columns.length);
       // Preserve existing widths for existing columns and add default for new ones
       const newWidths = [INDEX_COLUMN_WIDTH];
-<<<<<<< HEAD
-
-=======
-      
->>>>>>> 608acd81
       // Add widths for existing columns
       columns.forEach((col, index) => {
         if (index < columnWidths.length - 1) {
@@ -109,11 +104,6 @@
           newWidths.push(col.width);
         }
       });
-<<<<<<< HEAD
-
-=======
-      
->>>>>>> 608acd81
       setColumnWidths(newWidths);
     }
   }, [columns.length]);
@@ -123,11 +113,6 @@
     // Force re-render of grid when columns change
     if (gridRef.current) {
       gridRef.current.resetAfterColumnIndex(0);
-<<<<<<< HEAD
-
-=======
-      
->>>>>>> 608acd81
       // Reset scroll position to avoid alignment issues
       if (headerRef.current) {
         headerRef.current.scrollLeft = 0;
@@ -221,11 +206,6 @@
       const { width, height } = entries[0].contentRect;
       setContainerWidth(width);
       setContainerHeight(height);
-<<<<<<< HEAD
-
-=======
-      
->>>>>>> 608acd81
       // Reset grid when container size changes to avoid alignment issues
       if (gridRef.current) {
         gridRef.current.resetAfterColumnIndex(0);
@@ -357,14 +337,10 @@
     setActiveFilters(filters);
   };
 
-<<<<<<< HEAD
   // State to track grid scrollTop for sticky overlay
   const [gridScrollTop, setGridScrollTop] = useState(0);
 
   // Handler to sync overlay with grid scroll
-=======
-  // Sync header scrolling with grid body
->>>>>>> 608acd81
   const handleGridScroll = useCallback(({ scrollLeft, scrollTop }: { scrollLeft: number; scrollTop: number }) => {
     if (headerRef.current) {
       headerRef.current.scrollLeft = scrollLeft;
@@ -815,18 +791,11 @@
           className="index-column"
           style={{
             ...style,
-<<<<<<< HEAD
             position: 'sticky',
             left: 0,
             top: 0,
             height: ROW_HEIGHT,
             width: columnWidths[0]
-=======
-            left: 0,
-            top: style.top as number,
-            width: columnWidths[0],
-            height: ROW_HEIGHT,
->>>>>>> 608acd81
           }}
         >
           {firstRowIndex + dataRowIndex + 1}
@@ -848,10 +817,6 @@
     const cellStyle: React.CSSProperties = {
       ...style,
       padding: isEditing ? 0 : '0 0.75rem',
-<<<<<<< HEAD
-=======
-      position: 'absolute',
->>>>>>> 608acd81
       height: ROW_HEIGHT,
       width: columnWidths[columnIndex],
       display: 'flex',
@@ -859,26 +824,15 @@
       borderBottom: '1px solid #e5e7eb',
       borderRight: '1px solid #e5e7eb',
       overflow: 'hidden',
-<<<<<<< HEAD
       boxSizing: 'border-box'
-=======
-      boxSizing: 'border-box',
-      margin: 0
->>>>>>> 608acd81
     };
 
     // Add position styles for fixed columns
     if (isFirstColumn) {
-<<<<<<< HEAD
       cellStyle.position = 'sticky';
       cellStyle.left = columnWidths[0];
       cellStyle.zIndex = 2;
       cellStyle.top = 0;
-=======
-      cellStyle.left = columnWidths[0];
-      cellStyle.position = 'sticky';
-      cellStyle.zIndex = 5;
->>>>>>> 608acd81
       cellStyle.backgroundColor = '#ffffff';
     }
 
@@ -1076,13 +1030,9 @@
         />
       </div>
 
-<<<<<<< HEAD
       <div className="grid-wrapper" style={{ position: 'relative' }}>
         {/* Sticky columns overlay */}
         {renderStickyOverlay()}
-=======
-      <div className="grid-wrapper">
->>>>>>> 608acd81
         <div className="grid-body">
           {containerWidth > 0 && containerHeight > 0 && (
             <Grid
