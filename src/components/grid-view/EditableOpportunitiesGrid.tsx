--- conflicted
+++ resolved
@@ -64,13 +64,10 @@
     opportunitiesColumns,
     opportunitiesHiddenColumns,
     opportunitiesForceRenderKey,
-    opportunitiesDeletedColumnIds,
-    opportunitiesDeleteColumnDialog,
-    opportunitiesIsContactDeletionLoading,
+
     editableOpportunitiesGridSetCurrentPage,
     editableOpportunitiesGridSetPageSize,
-    editableOpportunitiesGridForceRerender,
-    editableOpportunitiesGridSetIsLoading,
+
     editableOpportunitiesGridAddDynamicColumns,
     editableOpportunitiesGridPersistColumns,
     editableOpportunitiesGridSetColumns,
@@ -80,19 +77,12 @@
     editableOpportunitiesGridInsertColumn,
     editableOpportunitiesGridHideColumn,
     editableOpportunitiesGridUnhideColumn,
-    editableOpportunitiesGridHandleCellEdit,
     editableOpportunitiesGridDeleteOpportunities,
     editableOpportunitiesGridGetColumnFilters,
     editableOpportunitiesGridSetSearchTerm,
-    // 🚀 NEW: Advanced store infrastructure
-    opportunitiesCache,
-    opportunitiesOrderedIds,
+
     opportunitiesLoading,
     opportunitiesPagination,
-<<<<<<< HEAD
-    opportunitiesErrors,
-=======
->>>>>>> 5967ee8e
     opportunitiesAddOpportunity,
     opportunitiesRemoveOpportunities,
     opportunitiesEnsureMinimumLoaded,
@@ -173,14 +163,9 @@
   // const [totalCount, setTotalCount] = useState(0);
   // const [retryCount, setRetryCount] = useState(0);
 
-<<<<<<< HEAD
   // 🚀 REMOVED: Initialization now handled centrally in Opportunities.tsx to prevent race conditions
   // Previously this component also initialized the store, causing duplicate API calls
   // Now we rely on the parent page to handle initialization properly
-=======
-  // 🚀 REMOVED: Initialization is now handled at the page level (Opportunities.tsx)
-  // to avoid race conditions and duplicate initialization
->>>>>>> 5967ee8e
 
   // 🚀 NEW: Ensure minimum data is loaded for current page size
   useEffect(() => {
@@ -483,7 +468,6 @@
   )
 
   // 🚀 NEW: Handle converting contacts to opportunities with optimistic updates
-<<<<<<< HEAD
   const handleConvertToOpportunities = useCallback(
     async (
       contacts: Array<{ id: string; name: string; email?: string; company?: string; phone?: string }>,
@@ -519,8 +503,9 @@
 
           // 🚀 OPTIMISTIC: Add to store immediately for instant UI feedback
           // Generate a temporary ID until database ID is available
+          const tempId = `temp-${Date.now()}`
           const newOpportunity = {
-            id: `temp-${Date.now()}`, // Temporary ID
+            id: tempId, // Temporary ID
             opportunity: conversionData.accountName,
             company: conversionData.accountName,
             status: conversionData.stage,
@@ -535,7 +520,32 @@
             updatedAt: new Date().toISOString(),
           }
 
+          // Add to store with temp ID for immediate UI feedback
           opportunitiesAddOpportunity(newOpportunity)
+
+          // 🔄 REAL DATABASE: Save to database and get real ID
+          try {
+            const result = await bulkConvertContactsToOpportunities(contacts, conversionData)
+
+            if (result.success && result.data.id) {
+              const realOpportunity = result.data // Get the real opportunity from database
+
+              // 🔄 SYNC: Replace temp opportunity with real one using database ID
+
+              // Remove temp opportunity and add real one
+              opportunitiesRemoveOpportunities([tempId])
+              opportunitiesAddOpportunity({
+                ...newOpportunity,
+                id: realOpportunity.id, // Use real database ID
+                ...realOpportunity, // Include any other fields from database
+              })
+
+              console.log('✅ Successfully synced opportunity with real database ID')
+            }
+          } catch (dbError) {
+            console.error('❌ Database sync failed, keeping temp opportunity:', dbError)
+            // Keep the temp opportunity in store for user visibility
+          }
 
           toast({
             title: 'Opportunity created',
@@ -544,87 +554,6 @@
         }
       } catch (error) {
         console.error('❌ Error creating opportunity:', error)
-=======
-  const handleConvertToOpportunities = useCallback(async (
-    contacts: Array<{ id: string; name: string; email?: string; company?: string; phone?: string; }>,
-    conversionData: {
-      accountName: string;
-      dealValue: number;
-      closeDate?: Date;
-      stage: string;
-      priority: string;
-      contacts: Array<{
-        id: string;
-        name: string;
-        email?: string;
-        company?: string;
-        role: string;
-      }>;
-    }
-  ) => {
-    try {
-      // Use the actual contact data passed from the modal
-      const contactsForConversion = contacts.map(contact => ({
-        id: contact.id,
-        name: contact.name,
-        email: contact.email || '',
-        company: contact.company || '',
-        source: 'Contact Selection'
-      }));
-
-      const result = await bulkConvertContactsToOpportunities(contactsForConversion, conversionData);
-      
-      if (result.success) {
-        logger.log('✅ Successfully created opportunity:', conversionData.accountName);
-        
-        // 🚀 OPTIMISTIC: Add to store immediately for instant UI feedback
-        // Generate a temporary ID until database ID is available
-        const tempId = `temp-${Date.now()}`;
-        const newOpportunity = {
-          id: tempId, // Temporary ID
-          opportunity: conversionData.accountName,
-          company: conversionData.accountName,
-          status: conversionData.stage,
-          stage: conversionData.stage,
-          revenue: conversionData.dealValue,
-          closeDate: conversionData.closeDate?.toISOString().split('T')[0] || '',
-          priority: conversionData.priority,
-          owner: user?.email || '',
-          originalContactId: contacts[0]?.id || null,
-          userId: user?.id || '',
-          createdAt: new Date().toISOString(),
-          updatedAt: new Date().toISOString(),
-        };
-        
-        // Add to store with temp ID for immediate UI feedback
-        opportunitiesAddOpportunity(newOpportunity);
-        
-        // 🔄 REAL DATABASE: Save to database and get real ID
-        try {
-          const result = await bulkConvertContactsToOpportunities(contacts, conversionData);
-          
-          if (result.success && result.data && result.data.length > 0) {
-            const realOpportunity = result.data[0]; // Get the real opportunity from database
-            
-            // 🔄 SYNC: Replace temp opportunity with real one using database ID
-            console.log(`🔄 Replacing temp ID ${tempId} with real ID ${realOpportunity.id}`);
-            
-            // Remove temp opportunity and add real one
-            opportunitiesRemoveOpportunities([tempId]);
-            opportunitiesAddOpportunity({
-              ...newOpportunity,
-              id: realOpportunity.id, // Use real database ID
-              ...realOpportunity, // Include any other fields from database
-            });
-            
-            console.log('✅ Successfully synced opportunity with real database ID');
-          }
-        } catch (dbError) {
-          console.error('❌ Database sync failed, keeping temp opportunity:', dbError);
-          // Keep the temp opportunity in store for user visibility
-        }
-        
->>>>>>> 5967ee8e
         toast({
           title: 'Error',
           description: 'Failed to create opportunity. Please try again.',
@@ -632,22 +561,9 @@
         })
         throw error
       }
-<<<<<<< HEAD
-    },
-    [bulkConvertContactsToOpportunities, opportunitiesAddOpportunity, user],
-  )
-=======
-    } catch (error) {
-      console.error('❌ Error creating opportunity:', error);
-      toast({
-        title: "Error",
-        description: "Failed to create opportunity. Please try again.",
-        variant: "destructive",
-      });
-      throw error;
-    }
-  }, [bulkConvertContactsToOpportunities, opportunitiesAddOpportunity, opportunitiesRemoveOpportunities, user]);
->>>>>>> 5967ee8e
+    },
+    [bulkConvertContactsToOpportunities, opportunitiesAddOpportunity, opportunitiesRemoveOpportunities, user],
+  )
 
   // Compute display columns
   const displayColumns = useMemo(() => {
