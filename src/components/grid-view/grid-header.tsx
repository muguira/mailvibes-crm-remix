import React, { useState, useEffect, useRef } from 'react';
import { Column } from './types';
import { MIN_COLUMN_WIDTH, INDEX_COLUMN_WIDTH } from './grid-constants';
import {
  MoreVertical,
  Eye,
  EyeOff,
  Plus,
  Trash2,
  Copy,
  Scissors,
  ClipboardPaste,
  Filter,
  StretchHorizontal
} from 'lucide-react';
import {
  DropdownMenu,
  DropdownMenuContent,
  DropdownMenuItem,
  DropdownMenuSeparator,
  DropdownMenuTrigger,
  DropdownMenuSubTrigger,
  DropdownMenuSubContent,
  DropdownMenuSub,
  DropdownMenuPortal
} from '@/components/ui/dropdown-menu';
import { ContextMenu } from './ContextMenu';

interface GridHeaderProps {
  columns: Column[];
  onColumnChange?: (columnId: string, updates: Partial<Column>) => void;
  onColumnsReorder?: (columnIds: string[]) => void;
  onAddColumn?: (afterColumnId: string) => void;
  onDeleteColumn?: (columnId: string) => void;
  onContextMenu?: (columnId: string | null, position?: { x: number, y: number }) => void;
  activeContextMenu?: string | null;
  columnWidths?: number[]; // Add columnWidths prop
  contextMenuPosition?: { x: number, y: number } | null;
  onCopy?: (columnId: string) => void;
  onPaste?: (columnId: string) => void;
  onSortAZ?: (columnId: string) => void;
  onSortZA?: (columnId: string) => void;
}

export function GridHeader({
  columns,
  onColumnChange,
  onColumnsReorder,
  onAddColumn,
  onDeleteColumn,
  onContextMenu,
  activeContextMenu,
  columnWidths = [], // Default to empty array
  contextMenuPosition,
  onCopy,
  onPaste,
  onSortAZ,
  onSortZA
}: GridHeaderProps) {
  const [editingHeader, setEditingHeader] = useState<string | null>(null);
  const [draggedColumn, setDraggedColumn] = useState<string | null>(null);
  const [dragPreview, setDragPreview] = useState<HTMLDivElement | null>(null);

  // Handle column header edit (double click)
  const handleHeaderDoubleClick = (columnId: string) => {
    if (columnId === 'opportunity') return; // Don't allow editing the opportunity column
    setEditingHeader(columnId);
  };

  // Save edited header title
  const handleHeaderSave = (columnId: string, newTitle: string) => {
    setEditingHeader(null);

    if (onColumnChange && newTitle.trim()) {
      onColumnChange(columnId, { title: newTitle });
    }
  };

  // Handle header editing
  // Handle header editing
  const handleHeaderKeyDown = (e: React.KeyboardEvent, columnId: string, newTitle: string) => {
    if (e.key === 'Enter') {
      handleHeaderSave(columnId, newTitle);
    } else if (e.key === 'Escape') {
      setEditingHeader(null);
    }
  };

  // Handle column drag start - improved with better drag preview
  const handleDragStart = (e: React.DragEvent, columnId: string) => {
    if (columnId === 'opportunity') return; // Don't allow dragging the opportunity column

    setDraggedColumn(columnId);
    e.dataTransfer.effectAllowed = 'move';
    e.dataTransfer.setData('text/plain', columnId);

    // Create a more visible drag preview
    const column = columns.find(col => col.id === columnId);
    if (!column) return;

    const dragPreview = document.createElement('div');
    dragPreview.className = 'drag-preview-column';
    dragPreview.textContent = column.title;
    dragPreview.style.position = 'absolute';
    dragPreview.style.top = '-1000px';
    dragPreview.style.backgroundColor = '#d4e6ff';
    dragPreview.style.border = '2px dashed #2684ff';
    dragPreview.style.padding = '8px 12px';
    dragPreview.style.borderRadius = '4px';
    dragPreview.style.width = `${column.width}px`;
    dragPreview.style.zIndex = '1000';
    dragPreview.style.opacity = '0.8';

    document.body.appendChild(dragPreview);
    setDragPreview(dragPreview);
    e.dataTransfer.setDragImage(dragPreview, 50, 15);
  };

  // Clean up drag preview when dragging ends
  useEffect(() => {
    const handleDragEnd = () => {
      if (dragPreview) {
        document.body.removeChild(dragPreview);
        setDragPreview(null);
      }
      setDraggedColumn(null);
    };

    window.addEventListener('dragend', handleDragEnd);
    return () => {
      window.removeEventListener('dragend', handleDragEnd);
      if (dragPreview) {
        try {
          document.body.removeChild(dragPreview);
        } catch (e) {
          // Preview may have been removed already
        }
      }
    };
  }, [dragPreview]);

  // Handle column drag over
  const handleDragOver = (e: React.DragEvent) => {
    e.preventDefault();
    e.dataTransfer.dropEffect = 'move';
  };

  // Handle column drop for reordering
  // Handle column drop for reordering
  const handleDrop = (e: React.DragEvent, targetColumnId: string) => {
    e.preventDefault();

    if (!draggedColumn || !onColumnsReorder || draggedColumn === targetColumnId) {
      setDraggedColumn(null);
      return;
    }

    // Don't allow dropping onto the opportunity column if it's first
    if (targetColumnId === 'opportunity' && columns[0].id === 'opportunity') {
      setDraggedColumn(null);
      return;
    }

    const draggedColumnIndex = columns.findIndex(col => col.id === draggedColumn);
    const targetColumnIndex = columns.findIndex(col => col.id === targetColumnId);

    if (draggedColumnIndex < 0 || targetColumnIndex < 0) {
      setDraggedColumn(null);
      return;
    }

    // Reorder columns
    const newColumns = [...columns];
    const [draggedCol] = newColumns.splice(draggedColumnIndex, 1);
    newColumns.splice(targetColumnIndex, 0, draggedCol);

    onColumnsReorder(newColumns.map(col => col.id));
    setDraggedColumn(null);
  };

  // Handler for the context menu - now with position
  const handleHeaderContextMenu = (e: React.MouseEvent, columnId: string) => {
    e.preventDefault();

    // Get the position for the context menu
    const position = { x: e.clientX, y: e.clientY };

    if (onContextMenu) {
      onContextMenu(columnId, position);
    }
  };

<<<<<<< HEAD
  // Handler for more vertical menu click
  const handleMenuClick = (e: React.MouseEvent, columnId: string) => {
    e.preventDefault();
    e.stopPropagation();
    
    // Get the position for the context menu from the button
    const position = { x: e.clientX, y: e.clientY };

    if (onContextMenu) {
      onContextMenu(columnId, position);
    }
=======
  // Various column operations (most are stubs for now)
  // Various column operations (most are stubs for now)
  const handleCutColumn = (columnId: string) => {
    console.log(`Cut column: ${columnId}`);
    if (onContextMenu) onContextMenu(null);
>>>>>>> 83807055
  };

  // Functions for column operations that get called from the new ContextMenu
  const handleCopyColumn = (columnId: string) => {
    console.log(`Copy column: ${columnId}`);
    if (onCopy) onCopy(columnId);
  };

  const handlePasteColumn = (columnId: string) => {
    console.log(`Paste into column: ${columnId}`);
    if (onPaste) onPaste(columnId);
  };

  const handleInsertColumnLeft = (columnId: string) => {
    console.log(`Insert column left of: ${columnId}`);
    const columnIndex = columns.findIndex(col => col.id === columnId);
    if (columnIndex > 0) {
      const prevColumnId = columns[columnIndex - 1].id;
      if (onAddColumn) onAddColumn(prevColumnId);
    } else {
      if (onAddColumn) onAddColumn(columnId);
    }
  };

  const handleInsertColumnRight = (columnId: string) => {
    console.log(`Insert column right of: ${columnId}`);
    if (onAddColumn) onAddColumn(columnId);
  };

  const handleDeleteColumnAction = (columnId: string) => {
    console.log(`Delete column: ${columnId}`);
    if (onDeleteColumn && columnId !== 'opportunity') onDeleteColumn(columnId);
  };

  const handleSortAZAction = (columnId: string) => {
    console.log(`Sort sheet A-Z by column: ${columnId}`);
    if (onSortAZ) onSortAZ(columnId);
  };

  const handleSortZAAction = (columnId: string) => {
    console.log(`Sort sheet Z-A by column: ${columnId}`);
    if (onSortZA) onSortZA(columnId);
  };

  // Get the width for a column
  const getColumnWidth = (index: number, column: Column) => {
    // Use columnWidths if provided (for alignment with grid cells)
    if (columnWidths && columnWidths.length > index + 1) {
      return columnWidths[index + 1]; // +1 to skip index column
    }
    return column.width || MIN_COLUMN_WIDTH;
  };

  // Render the grid header
  return (
<<<<<<< HEAD
    <div
      className="flex"
      style={{ 
        height: '36px', 
        position: 'relative',
        width: 'fit-content',
        minWidth: '100%'
      }}
    >
      {columns.map((column, index) => {
        // Check if this is the opportunity column (should be frozen)
        const isFrozen = column.frozen || column.id === 'opportunity';
        const isActive = activeContextMenu === column.id;
        const isLastColumn = index === columns.length - 1;
        const isStickyRight = column.sticky === 'right';
        const isStickyLeft = column.sticky === 'left';
        
        // Get width from columnWidths prop or fallback to column width
        const width = getColumnWidth(index, column);
        
        // Fix opportunity column title - ensure it's always shown properly
        const columnTitle = column.id === 'opportunity' ? 'Opportunity' : column.title || '';
        
        // Header element styles and classes for consistency
        const headerClassName = [
          'grid-header-cell',
          draggedColumn === column.id ? 'dragging' : '',
          isActive ? 'highlight-column' : '',
          isFrozen ? 'grid-frozen-header' : '',
          isStickyRight ? 'grid-sticky-right' : '',
          isStickyLeft ? 'grid-sticky-left' : '',
          'group'
        ].filter(Boolean).join(' ');
        
        return (
          <div
            key={column.id}
            className={headerClassName}
            style={{ width: `${width}px` }}
            draggable={!isFrozen}
            onDragStart={(e) => handleDragStart(e, column.id)}
            onDragOver={handleDragOver}
            onDrop={(e) => handleDrop(e, column.id)}
            onContextMenu={(e) => handleHeaderContextMenu(e, column.id)}
          >
            {editingHeader === column.id ? (
              <input
                className="header-edit-input"
                autoFocus
                defaultValue={columnTitle}
                onBlur={(e) => handleHeaderSave(column.id, e.target.value)}
                onKeyDown={(e) => handleHeaderKeyDown(e, column.id, e.currentTarget.value)}
              />
            ) : (
              <div className="flex w-full justify-between items-center">
                <span
                  className="header-title"
                  onDoubleClick={() => handleHeaderDoubleClick(column.id)}
                >
                  {columnTitle}
                </span>
                
                <div className="header-cell-actions">
                  <button 
                    className={`header-cell-menu-button opacity-0 group-hover:opacity-100 ${isActive ? 'opacity-100 ring-1 ring-gray-300' : ''}`} 
                    onClick={(e) => handleMenuClick(e, column.id)}
                  >
                    <MoreVertical size={14} />
                  </button>
                </div>
              </div>
            )}
          </div>
        );
      })}
      
      {/* Add column button - make it sticky right */}
      <div 
        className="add-column-button grid-sticky-right"
        onClick={() => {
          if (onAddColumn && columns.length > 0) {
            onAddColumn(columns[columns.length - 1].id);
          }
        }}
      >
        <Plus size={16} />
=======
    <div className="grid-header">
      <div
        className="index-header"
        style={{
          width: columnWidths[0] || INDEX_COLUMN_WIDTH,
          boxSizing: 'border-box'
        }}
      >
        #
      </div>
      <div className="columns-header">
        {columns.map((column, index) => {
          // Fix for first column display name
          const displayTitle = column.title;
          const isContextMenuOpen = activeContextMenu === column.id;
          const isOpportunity = column.id === 'opportunity';

          // Render dropdown menu for column options
          const renderColumnMenu = (columnId: string) => (
            <DropdownMenu>
              <DropdownMenuTrigger className="header-cell-menu-button">
                <MoreVertical size={14} />
              </DropdownMenuTrigger>
              <DropdownMenuContent align="end">
                <DropdownMenuItem onClick={() => handleCutColumn(columnId)}>
                  <Scissors size={14} className="mr-2" />
                  Cut
                  <span className="ml-auto text-xs text-muted-foreground">⌘X</span>
                </DropdownMenuItem>

                <DropdownMenuItem onClick={() => handleCopyColumn(columnId)}>
                  <Copy size={14} className="mr-2" />
                  Copy
                  <span className="ml-auto text-xs text-muted-foreground">⌘C</span>
                </DropdownMenuItem>

                <DropdownMenuItem onClick={() => handlePasteColumn(columnId)}>
                  <Clipboard size={14} className="mr-2" />
                  Paste
                  <span className="ml-auto text-xs text-muted-foreground">⌘V</span>
                </DropdownMenuItem>

                <DropdownMenuSub>
                  <DropdownMenuSubTrigger>
                    <Clipboard size={14} className="mr-2" />
                    Paste special
                  </DropdownMenuSubTrigger>
                  <DropdownMenuPortal>
                    <DropdownMenuSubContent>
                      <DropdownMenuItem onClick={() => handlePasteSpecial(columnId, 'values')}>
                        Values only
                      </DropdownMenuItem>
                      <DropdownMenuItem onClick={() => handlePasteSpecial(columnId, 'format')}>
                        Format only
                      </DropdownMenuItem>
                    </DropdownMenuSubContent>
                  </DropdownMenuPortal>
                </DropdownMenuSub>

                <DropdownMenuSeparator />

                <DropdownMenuItem onClick={() => handleInsertColumnLeft(columnId)}>
                  <Plus size={14} className="mr-2" />
                  Insert column left
                </DropdownMenuItem>

                <DropdownMenuItem onClick={() => handleInsertColumnRight(columnId)}>
                  <Plus size={14} className="mr-2" />
                  Insert column right
                </DropdownMenuItem>

                {columnId !== 'opportunity' && (
                  <DropdownMenuItem onClick={() => handleDeleteColumnAction(columnId)}>
                    <Trash2 size={14} className="mr-2" />
                    Delete column
                  </DropdownMenuItem>
                )}

                <DropdownMenuItem onClick={() => handleClearColumn(columnId)}>
                  <span className="mr-2">×</span>
                  Clear column
                </DropdownMenuItem>

                <DropdownMenuItem onClick={() => handleHideColumn(columnId)}>
                  <EyeOff size={14} className="mr-2" />
                  Hide column
                </DropdownMenuItem>

                <DropdownMenuItem onClick={() => handleResizeColumnAction(columnId)}>
                  <StretchHorizontal size={14} className="mr-2" />
                  Resize column
                </DropdownMenuItem>

                <DropdownMenuSeparator />

                <DropdownMenuItem onClick={() => handleCreateFilter(columnId)}>
                  <Filter size={14} className="mr-2" />
                  Create a filter
                </DropdownMenuItem>

                <DropdownMenuSeparator />

                <DropdownMenuItem onClick={() => handleSortAZ(columnId)}>
                  <span className="mr-2">A→Z</span>
                  Sort sheet A to Z
                </DropdownMenuItem>

                <DropdownMenuItem onClick={() => handleSortZA(columnId)}>
                  <span className="mr-2">Z→A</span>
                  Sort sheet Z to A
                </DropdownMenuItem>
              </DropdownMenuContent>
            </DropdownMenu>
          );

          return (
            <div
              key={column.id}
              className={`
                grid-header-cell 
                ${isOpportunity ? 'grid-frozen-header' : ''} 
                ${draggedColumn === column.id ? 'dragging' : ''}
                ${column.type === 'currency' ? 'text-right' : ''}
                ${isContextMenuOpen ? 'highlight-column' : ''}
              `}
              draggable={column.id !== 'opportunity'}
              onDragStart={(e) => handleDragStart(e, column.id)}
              onDragOver={handleDragOver}
              onDrop={(e) => handleDrop(e, column.id)}
              onDoubleClick={() => handleHeaderDoubleClick(column.id)}
              onContextMenu={(e) => handleHeaderContextMenu(e, column.id)}
              style={{
                width: getColumnWidth(index, column),
                boxSizing: 'border-box',
                margin: 0,
                padding: '0 0.75rem',
              }}
            >
              {editingHeader === column.id ? (
                <input
                  type="text"
                  className="header-edit-input"
                  defaultValue={displayTitle}
                  autoFocus
                  onBlur={(e) => handleHeaderSave(column.id, e.target.value)}
                  onKeyDown={(e) => handleHeaderKeyDown(e, column.id, (e.target as HTMLInputElement).value)}
                />
              ) : (
                <>
                  <span className="header-title">{displayTitle}</span>
                  <div className="header-cell-actions">
                    {renderColumnMenu(column.id)}
                  </div>
                </>
              )}
            </div>
          );
        })}
        <div
          className="add-column-button"
          onClick={() => onAddColumn && onAddColumn(columns[columns.length - 1].id)}
          style={{ boxSizing: 'border-box' }}
        >
          +
        </div>
>>>>>>> 83807055
      </div>

      {/* Render Context Menu if active */}
      {activeContextMenu && contextMenuPosition && (
        <ContextMenu
          x={contextMenuPosition.x}
          y={contextMenuPosition.y}
          columnId={activeContextMenu}
          onClose={() => onContextMenu && onContextMenu(null)}
          onCopy={handleCopyColumn}
          onPaste={handlePasteColumn}
          onInsertLeft={handleInsertColumnLeft}
          onInsertRight={handleInsertColumnRight}
          onDelete={handleDeleteColumnAction}
          onSortAZ={handleSortAZAction}
          onSortZA={handleSortZAAction}
          isVisible={!!activeContextMenu}
        />
      )}
    </div>
  );
}<|MERGE_RESOLUTION|>--- conflicted
+++ resolved
@@ -190,7 +190,6 @@
     }
   };
 
-<<<<<<< HEAD
   // Handler for more vertical menu click
   const handleMenuClick = (e: React.MouseEvent, columnId: string) => {
     e.preventDefault();
@@ -202,13 +201,6 @@
     if (onContextMenu) {
       onContextMenu(columnId, position);
     }
-=======
-  // Various column operations (most are stubs for now)
-  // Various column operations (most are stubs for now)
-  const handleCutColumn = (columnId: string) => {
-    console.log(`Cut column: ${columnId}`);
-    if (onContextMenu) onContextMenu(null);
->>>>>>> 83807055
   };
 
   // Functions for column operations that get called from the new ContextMenu
@@ -264,7 +256,6 @@
 
   // Render the grid header
   return (
-<<<<<<< HEAD
     <div
       className="flex"
       style={{ 
@@ -351,173 +342,6 @@
         }}
       >
         <Plus size={16} />
-=======
-    <div className="grid-header">
-      <div
-        className="index-header"
-        style={{
-          width: columnWidths[0] || INDEX_COLUMN_WIDTH,
-          boxSizing: 'border-box'
-        }}
-      >
-        #
-      </div>
-      <div className="columns-header">
-        {columns.map((column, index) => {
-          // Fix for first column display name
-          const displayTitle = column.title;
-          const isContextMenuOpen = activeContextMenu === column.id;
-          const isOpportunity = column.id === 'opportunity';
-
-          // Render dropdown menu for column options
-          const renderColumnMenu = (columnId: string) => (
-            <DropdownMenu>
-              <DropdownMenuTrigger className="header-cell-menu-button">
-                <MoreVertical size={14} />
-              </DropdownMenuTrigger>
-              <DropdownMenuContent align="end">
-                <DropdownMenuItem onClick={() => handleCutColumn(columnId)}>
-                  <Scissors size={14} className="mr-2" />
-                  Cut
-                  <span className="ml-auto text-xs text-muted-foreground">⌘X</span>
-                </DropdownMenuItem>
-
-                <DropdownMenuItem onClick={() => handleCopyColumn(columnId)}>
-                  <Copy size={14} className="mr-2" />
-                  Copy
-                  <span className="ml-auto text-xs text-muted-foreground">⌘C</span>
-                </DropdownMenuItem>
-
-                <DropdownMenuItem onClick={() => handlePasteColumn(columnId)}>
-                  <Clipboard size={14} className="mr-2" />
-                  Paste
-                  <span className="ml-auto text-xs text-muted-foreground">⌘V</span>
-                </DropdownMenuItem>
-
-                <DropdownMenuSub>
-                  <DropdownMenuSubTrigger>
-                    <Clipboard size={14} className="mr-2" />
-                    Paste special
-                  </DropdownMenuSubTrigger>
-                  <DropdownMenuPortal>
-                    <DropdownMenuSubContent>
-                      <DropdownMenuItem onClick={() => handlePasteSpecial(columnId, 'values')}>
-                        Values only
-                      </DropdownMenuItem>
-                      <DropdownMenuItem onClick={() => handlePasteSpecial(columnId, 'format')}>
-                        Format only
-                      </DropdownMenuItem>
-                    </DropdownMenuSubContent>
-                  </DropdownMenuPortal>
-                </DropdownMenuSub>
-
-                <DropdownMenuSeparator />
-
-                <DropdownMenuItem onClick={() => handleInsertColumnLeft(columnId)}>
-                  <Plus size={14} className="mr-2" />
-                  Insert column left
-                </DropdownMenuItem>
-
-                <DropdownMenuItem onClick={() => handleInsertColumnRight(columnId)}>
-                  <Plus size={14} className="mr-2" />
-                  Insert column right
-                </DropdownMenuItem>
-
-                {columnId !== 'opportunity' && (
-                  <DropdownMenuItem onClick={() => handleDeleteColumnAction(columnId)}>
-                    <Trash2 size={14} className="mr-2" />
-                    Delete column
-                  </DropdownMenuItem>
-                )}
-
-                <DropdownMenuItem onClick={() => handleClearColumn(columnId)}>
-                  <span className="mr-2">×</span>
-                  Clear column
-                </DropdownMenuItem>
-
-                <DropdownMenuItem onClick={() => handleHideColumn(columnId)}>
-                  <EyeOff size={14} className="mr-2" />
-                  Hide column
-                </DropdownMenuItem>
-
-                <DropdownMenuItem onClick={() => handleResizeColumnAction(columnId)}>
-                  <StretchHorizontal size={14} className="mr-2" />
-                  Resize column
-                </DropdownMenuItem>
-
-                <DropdownMenuSeparator />
-
-                <DropdownMenuItem onClick={() => handleCreateFilter(columnId)}>
-                  <Filter size={14} className="mr-2" />
-                  Create a filter
-                </DropdownMenuItem>
-
-                <DropdownMenuSeparator />
-
-                <DropdownMenuItem onClick={() => handleSortAZ(columnId)}>
-                  <span className="mr-2">A→Z</span>
-                  Sort sheet A to Z
-                </DropdownMenuItem>
-
-                <DropdownMenuItem onClick={() => handleSortZA(columnId)}>
-                  <span className="mr-2">Z→A</span>
-                  Sort sheet Z to A
-                </DropdownMenuItem>
-              </DropdownMenuContent>
-            </DropdownMenu>
-          );
-
-          return (
-            <div
-              key={column.id}
-              className={`
-                grid-header-cell 
-                ${isOpportunity ? 'grid-frozen-header' : ''} 
-                ${draggedColumn === column.id ? 'dragging' : ''}
-                ${column.type === 'currency' ? 'text-right' : ''}
-                ${isContextMenuOpen ? 'highlight-column' : ''}
-              `}
-              draggable={column.id !== 'opportunity'}
-              onDragStart={(e) => handleDragStart(e, column.id)}
-              onDragOver={handleDragOver}
-              onDrop={(e) => handleDrop(e, column.id)}
-              onDoubleClick={() => handleHeaderDoubleClick(column.id)}
-              onContextMenu={(e) => handleHeaderContextMenu(e, column.id)}
-              style={{
-                width: getColumnWidth(index, column),
-                boxSizing: 'border-box',
-                margin: 0,
-                padding: '0 0.75rem',
-              }}
-            >
-              {editingHeader === column.id ? (
-                <input
-                  type="text"
-                  className="header-edit-input"
-                  defaultValue={displayTitle}
-                  autoFocus
-                  onBlur={(e) => handleHeaderSave(column.id, e.target.value)}
-                  onKeyDown={(e) => handleHeaderKeyDown(e, column.id, (e.target as HTMLInputElement).value)}
-                />
-              ) : (
-                <>
-                  <span className="header-title">{displayTitle}</span>
-                  <div className="header-cell-actions">
-                    {renderColumnMenu(column.id)}
-                  </div>
-                </>
-              )}
-            </div>
-          );
-        })}
-        <div
-          className="add-column-button"
-          onClick={() => onAddColumn && onAddColumn(columns[columns.length - 1].id)}
-          style={{ boxSizing: 'border-box' }}
-        >
-          +
-        </div>
->>>>>>> 83807055
       </div>
 
       {/* Render Context Menu if active */}
