--- conflicted
+++ resolved
@@ -18,13 +18,8 @@
   border-bottom: 1px solid #e5e7eb;
   justify-content: space-between;
   background-color: #fff;
-<<<<<<< HEAD
   z-index: 50; /* Increase z-index to keep above grid */
   height: 48px; /* Fixed height for better layout calculation */
-=======
-  z-index: 20;
-  /* Keep above grid */
->>>>>>> 83807055
 }
 
 .toolbar-left,
@@ -83,11 +78,7 @@
   background-color: #f9fafb;
   position: sticky;
   top: 0;
-<<<<<<< HEAD
   z-index: 30; /* Higher than normal cells, lower than toolbar */
-=======
-  z-index: 4;
->>>>>>> 83807055
   padding: 0;
   margin: 0;
   width: fit-content;
@@ -110,12 +101,7 @@
   color: #6b7280;
   position: sticky;
   left: 0;
-<<<<<<< HEAD
   z-index: 40; /* Above normal headers and cells */
-=======
-  z-index: 15;
-  /* Above normal headers */
->>>>>>> 83807055
   background-color: #f9fafb;
   box-shadow: 2px 0 5px rgba(0, 0, 0, 0.05);
 }
@@ -150,14 +136,10 @@
 }
 
 .grid-header-cell.grid-frozen-header {
-<<<<<<< HEAD
   position: sticky;
   left: 48px; /* Match INDEX_COLUMN_WIDTH */
   z-index: 35; /* Below index but above regular headers */
   box-shadow: 2px 0 5px rgba(0, 0, 0, 0.05);
-=======
-  z-index: 4;
->>>>>>> 83807055
   background-color: #f9fafb;
   border-right: 1px solid #e5e7eb;
 }
@@ -246,19 +228,10 @@
   overflow-x: auto;
   width: 100%;
   position: relative;
-<<<<<<< HEAD
   scrollbar-width: none; /* Hide scrollbar for Firefox */
   -ms-overflow-style: none; /* Hide scrollbar for IE/Edge */
   border-bottom: none; /* Remove border to avoid double borders */
   z-index: 30;
-=======
-  scrollbar-width: none;
-  /* Hide scrollbar for Firefox */
-  -ms-overflow-style: none;
-  /* Hide scrollbar for IE/Edge */
-  border-bottom: none;
-  /* Remove border to avoid double borders */
->>>>>>> 83807055
 }
 
 .header-wrapper::-webkit-scrollbar {
@@ -270,7 +243,6 @@
 .grid-wrapper {
   position: relative;
   flex: 1;
-<<<<<<< HEAD
   overflow: hidden;
   height: calc(100% - 84px); /* Subtract header + toolbar heights */
 }
@@ -279,32 +251,10 @@
   overflow: auto;
   height: 100%;
   scrollbar-width: thin;
-=======
-  overflow: auto;
-  position: relative;
-}
-
-.grid-body {
-  position: relative;
-  margin-top: 0 !important;
-  overflow: auto;
-  transform-style: preserve-3d !important;
-  will-change: transform !important;
-  -webkit-transform: translateZ(0);
-  -moz-transform: translateZ(0);
-  -ms-transform: translateZ(0);
-  -o-transform: translateZ(0);
-  transform: translateZ(0);
-  -webkit-backface-visibility: hidden;
-  -moz-backface-visibility: hidden;
-  -ms-backface-visibility: hidden;
-  backface-visibility: hidden;
->>>>>>> 83807055
 }
 
 /* React Window Grid */
 .react-window-grid {
-<<<<<<< HEAD
   position: relative;
   width: 100%;
   height: 100%;
@@ -317,21 +267,6 @@
   position: relative;
   width: fit-content;
   min-width: 100%;
-=======
-  position: relative !important;
-  border: none !important;
-  margin: 0 !important;
-  padding: 0 !important;
-  border-collapse: separate !important;
-  border-spacing: 0 !important;
-}
-
-.react-window-grid-inner {
-  top: -30px;
-  position: relative !important;
-  border-collapse: separate !important;
-  border-spacing: 0 !important;
->>>>>>> 83807055
 }
 
 /* Grid cells */
@@ -348,7 +283,6 @@
   white-space: nowrap;
   overflow: hidden;
   text-overflow: ellipsis;
-<<<<<<< HEAD
 }
 
 .grid-cell.grid-frozen-cell {
@@ -358,26 +292,6 @@
   box-shadow: 2px 0 5px rgba(0, 0, 0, 0.05);
   background-color: #fff;
   border-right: 1px solid #e5e7eb;
-=======
-  white-space: nowrap;
-  display: flex;
-  align-items: center;
-  background-color: #ffffff;
-  box-sizing: border-box;
-  height: 32px !important;
-}
-
-.grid-cell.grid-frozen-cell {
-  z-index: 2;
-  background-color: #ffffff;
-}
-
-.grid-cell.sticky {
-  position: sticky;
-  left: 0;
-  z-index: 10;
-  background-color: #ffffff;
->>>>>>> 83807055
 }
 
 .grid-cell-editable {
@@ -414,23 +328,15 @@
 
 /* Index column styling */
 .index-column {
-<<<<<<< HEAD
   position: sticky;
   left: 0;
   z-index: 25; /* Above normal cells, below sticky cells */
   width: 48px; /* Matching INDEX_COLUMN_WIDTH */
-=======
-  z-index: 3;
-  background-color: #f9fafb;
-  border-right: 1px solid #e5e7eb;
-  border-bottom: 1px solid #e5e7eb;
->>>>>>> 83807055
   display: flex;
   align-items: center;
   justify-content: center;
   font-size: 0.75rem;
   color: #6b7280;
-<<<<<<< HEAD
   background-color: #fff;
   border-right: 1px solid #e5e7eb;
   border-bottom: 1px solid #e5e7eb;
@@ -444,10 +350,6 @@
 /* Non-frozen cells */
 .grid-cell:not(.grid-frozen-cell):not(.index-column) {
   background-color: #fff;
-=======
-  height: 32px !important;
-  box-sizing: border-box;
->>>>>>> 83807055
 }
 
 /* Status dropdown */
@@ -543,12 +445,7 @@
 
 /* Special styling for opportunity cells */
 .opportunity-cell {
-<<<<<<< HEAD
   color: #2563eb;
-=======
-  z-index: 2;
-  background-color: #ffffff !important;
->>>>>>> 83807055
 }
 
 /* Responsive adjustments */
