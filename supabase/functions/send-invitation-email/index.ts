import { serve } from 'https://deno.land/std@0.168.0/http/server.ts'
import { createClient } from 'https://esm.sh/@supabase/supabase-js@2'

const corsHeaders = {
  'Access-Control-Allow-Origin': '*',
  'Access-Control-Allow-Headers': 'authorization, x-client-info, apikey, content-type',
}

serve(async req => {
  // Handle CORS preflight requests
  if (req.method === 'OPTIONS') {
    return new Response('ok', { headers: corsHeaders })
  }

  try {
    const { to, organizationName, inviterName, inviterEmail, role, invitationToken, personalMessage, expiresAt } =
      await req.json()

    // Get environment variables
    const RESEND_API_KEY = Deno.env.get('RESEND_API_KEY')
    const FROM_EMAIL = Deno.env.get('FROM_EMAIL') || 'hello@salessheet.ai'
    const APP_URL = Deno.env.get('PUBLIC_APP_URL') || 'http://localhost:3000'

    if (!RESEND_API_KEY) {
      throw new Error('RESEND_API_KEY not configured')
    }

    // Generate accept URL
    const acceptUrl = `${APP_URL}/accept-invitation?token=${invitationToken}`

    // Create email HTML
    const emailHtml = `
      <!DOCTYPE html>
      <html>
        <head>
          <style>
            body { font-family: Arial, sans-serif; line-height: 1.6; color: #333; }
            .container { max-width: 600px; margin: 0 auto; padding: 20px; }
            .header { background-color: #00A991; color: white; padding: 20px; text-align: center; }
            .content { padding: 20px; background-color: #f9f9f9; }
            .button { 
              display: inline-block; 
              padding: 12px 24px; 
              background-color: #00A991; 
              color: white; 
              text-decoration: none; 
              border-radius: 5px; 
              margin: 20px 0;
            }
            .footer { text-align: center; padding: 20px; color: #666; font-size: 12px; }
          </style>
        </head>
        <body>
          <div class="container">
            <div class="header">
              <h1>You're invited to join ${organizationName}</h1>
            </div>
            <div class="content">
              <p>Hi there,</p>
              <p><strong>${inviterName}</strong> (${inviterEmail}) has invited you to join <strong>${organizationName}</strong> as a <strong>${role}</strong>.</p>
              ${personalMessage ? `<p><em>"${personalMessage}"</em></p>` : ''}
              <p>Click the button below to accept this invitation:</p>
              <div style="text-align: center;">
                <a href="${acceptUrl}" class="button">Accept Invitation</a>
              </div>
              <p>Or copy and paste this link into your browser:</p>
              <p style="word-break: break-all; color: #0066cc;">${acceptUrl}</p>
              <p><small>This invitation will expire on ${new Date(expiresAt).toLocaleDateString()}.</small></p>
            </div>
            <div class="footer">
              <p>If you didn't expect this invitation, you can safely ignore this email.</p>
              <p>&copy; ${new Date().getFullYear()} ${organizationName}. All rights reserved.</p>
            </div>
          </div>
        </body>
      </html>
    `

    // Send email via Resend
    const response = await fetch('https://api.resend.com/emails', {
      method: 'POST',
      headers: {
        Authorization: `Bearer ${RESEND_API_KEY}`,
        'Content-Type': 'application/json',
      },
      body: JSON.stringify({
        from: FROM_EMAIL,
        to: [to],
        subject: `${inviterName} invited you to join ${organizationName}`,
        html: emailHtml,
      }),
    })

    if (!response.ok) {
      const error = await response.text()
      throw new Error(`Resend API error: ${error}`)
    }

    const result = await response.json()
    console.log('Email sent successfully:', result)

    return new Response(
      JSON.stringify({
        success: true,
        messageId: result.id,
        message: 'Invitation email sent successfully',
      }),
      {
        headers: { ...corsHeaders, 'Content-Type': 'application/json' },
        status: 200,
      },
    )
  } catch (error) {
    console.error('Error sending invitation email:', error)
    return new Response(
      JSON.stringify({
        success: false,
        error: error.message,
      }),
      {
        headers: { ...corsHeaders, 'Content-Type': 'application/json' },
        status: 400,
      },
    )
  }
<<<<<<< HEAD
})
import { createClient } from 'https://esm.sh/@supabase/supabase-js@2'

const corsHeaders = {
  'Access-Control-Allow-Origin': '*',
  'Access-Control-Allow-Headers': 'authorization, x-client-info, apikey, content-type',
}

serve(async req => {
  // Handle CORS preflight requests
  if (req.method === 'OPTIONS') {
    return new Response('ok', { headers: corsHeaders })
  }

  try {
    const { to, organizationName, inviterName, inviterEmail, role, invitationToken, personalMessage, expiresAt } =
      await req.json()

    // Get environment variables
    const RESEND_API_KEY = Deno.env.get('RESEND_API_KEY')
    const FROM_EMAIL = Deno.env.get('FROM_EMAIL') || 'hello@salessheet.ai'
    const APP_URL = Deno.env.get('PUBLIC_APP_URL') || 'http://localhost:3000'

    if (!RESEND_API_KEY) {
      throw new Error('RESEND_API_KEY not configured')
    }

    // Generate accept URL
    const acceptUrl = `${APP_URL}/accept-invitation?token=${invitationToken}`

    // Create email HTML
    const emailHtml = `
      <!DOCTYPE html>
      <html>
        <head>
          <style>
            body { font-family: Arial, sans-serif; line-height: 1.6; color: #333; }
            .container { max-width: 600px; margin: 0 auto; padding: 20px; }
            .header { background-color: #00A991; color: white; padding: 20px; text-align: center; }
            .content { padding: 20px; background-color: #f9f9f9; }
            .button { 
              display: inline-block; 
              padding: 12px 24px; 
              background-color: #00A991; 
              color: white; 
              text-decoration: none; 
              border-radius: 5px; 
              margin: 20px 0;
            }
            .footer { text-align: center; padding: 20px; color: #666; font-size: 12px; }
          </style>
        </head>
        <body>
          <div class="container">
            <div class="header">
              <h1>You're invited to join ${organizationName}</h1>
            </div>
            <div class="content">
              <p>Hi there,</p>
              <p><strong>${inviterName}</strong> (${inviterEmail}) has invited you to join <strong>${organizationName}</strong> as a <strong>${role}</strong>.</p>
              ${personalMessage ? `<p><em>"${personalMessage}"</em></p>` : ''}
              <p>Click the button below to accept this invitation:</p>
              <div style="text-align: center;">
                <a href="${acceptUrl}" class="button">Accept Invitation</a>
              </div>
              <p>Or copy and paste this link into your browser:</p>
              <p style="word-break: break-all; color: #0066cc;">${acceptUrl}</p>
              <p><small>This invitation will expire on ${new Date(expiresAt).toLocaleDateString()}.</small></p>
            </div>
            <div class="footer">
              <p>If you didn't expect this invitation, you can safely ignore this email.</p>
              <p>&copy; ${new Date().getFullYear()} ${organizationName}. All rights reserved.</p>
            </div>
          </div>
        </body>
      </html>
    `

    // Send email via Resend
    const response = await fetch('https://api.resend.com/emails', {
      method: 'POST',
      headers: {
        Authorization: `Bearer ${RESEND_API_KEY}`,
        'Content-Type': 'application/json',
      },
      body: JSON.stringify({
        from: FROM_EMAIL,
        to: [to],
        subject: `${inviterName} invited you to join ${organizationName}`,
        html: emailHtml,
      }),
    })

    if (!response.ok) {
      const error = await response.text()
      throw new Error(`Resend API error: ${error}`)
    }

    const result = await response.json()
    console.log('Email sent successfully:', result)

    return new Response(
      JSON.stringify({
        success: true,
        messageId: result.id,
        message: 'Invitation email sent successfully',
      }),
      {
        headers: { ...corsHeaders, 'Content-Type': 'application/json' },
        status: 200,
      },
    )
  } catch (error) {
    console.error('Error sending invitation email:', error)
    return new Response(
      JSON.stringify({
        success: false,
        error: error.message,
      }),
      {
        headers: { ...corsHeaders, 'Content-Type': 'application/json' },
        status: 400,
      },
    )
  }
})
=======
}) 
>>>>>>> 65c2b455
<|MERGE_RESOLUTION|>--- conflicted
+++ resolved
@@ -1,5 +1,4 @@
 import { serve } from 'https://deno.land/std@0.168.0/http/server.ts'
-import { createClient } from 'https://esm.sh/@supabase/supabase-js@2'
 
 const corsHeaders = {
   'Access-Control-Allow-Origin': '*',
@@ -123,133 +122,4 @@
       },
     )
   }
-<<<<<<< HEAD
-})
-import { createClient } from 'https://esm.sh/@supabase/supabase-js@2'
-
-const corsHeaders = {
-  'Access-Control-Allow-Origin': '*',
-  'Access-Control-Allow-Headers': 'authorization, x-client-info, apikey, content-type',
-}
-
-serve(async req => {
-  // Handle CORS preflight requests
-  if (req.method === 'OPTIONS') {
-    return new Response('ok', { headers: corsHeaders })
-  }
-
-  try {
-    const { to, organizationName, inviterName, inviterEmail, role, invitationToken, personalMessage, expiresAt } =
-      await req.json()
-
-    // Get environment variables
-    const RESEND_API_KEY = Deno.env.get('RESEND_API_KEY')
-    const FROM_EMAIL = Deno.env.get('FROM_EMAIL') || 'hello@salessheet.ai'
-    const APP_URL = Deno.env.get('PUBLIC_APP_URL') || 'http://localhost:3000'
-
-    if (!RESEND_API_KEY) {
-      throw new Error('RESEND_API_KEY not configured')
-    }
-
-    // Generate accept URL
-    const acceptUrl = `${APP_URL}/accept-invitation?token=${invitationToken}`
-
-    // Create email HTML
-    const emailHtml = `
-      <!DOCTYPE html>
-      <html>
-        <head>
-          <style>
-            body { font-family: Arial, sans-serif; line-height: 1.6; color: #333; }
-            .container { max-width: 600px; margin: 0 auto; padding: 20px; }
-            .header { background-color: #00A991; color: white; padding: 20px; text-align: center; }
-            .content { padding: 20px; background-color: #f9f9f9; }
-            .button { 
-              display: inline-block; 
-              padding: 12px 24px; 
-              background-color: #00A991; 
-              color: white; 
-              text-decoration: none; 
-              border-radius: 5px; 
-              margin: 20px 0;
-            }
-            .footer { text-align: center; padding: 20px; color: #666; font-size: 12px; }
-          </style>
-        </head>
-        <body>
-          <div class="container">
-            <div class="header">
-              <h1>You're invited to join ${organizationName}</h1>
-            </div>
-            <div class="content">
-              <p>Hi there,</p>
-              <p><strong>${inviterName}</strong> (${inviterEmail}) has invited you to join <strong>${organizationName}</strong> as a <strong>${role}</strong>.</p>
-              ${personalMessage ? `<p><em>"${personalMessage}"</em></p>` : ''}
-              <p>Click the button below to accept this invitation:</p>
-              <div style="text-align: center;">
-                <a href="${acceptUrl}" class="button">Accept Invitation</a>
-              </div>
-              <p>Or copy and paste this link into your browser:</p>
-              <p style="word-break: break-all; color: #0066cc;">${acceptUrl}</p>
-              <p><small>This invitation will expire on ${new Date(expiresAt).toLocaleDateString()}.</small></p>
-            </div>
-            <div class="footer">
-              <p>If you didn't expect this invitation, you can safely ignore this email.</p>
-              <p>&copy; ${new Date().getFullYear()} ${organizationName}. All rights reserved.</p>
-            </div>
-          </div>
-        </body>
-      </html>
-    `
-
-    // Send email via Resend
-    const response = await fetch('https://api.resend.com/emails', {
-      method: 'POST',
-      headers: {
-        Authorization: `Bearer ${RESEND_API_KEY}`,
-        'Content-Type': 'application/json',
-      },
-      body: JSON.stringify({
-        from: FROM_EMAIL,
-        to: [to],
-        subject: `${inviterName} invited you to join ${organizationName}`,
-        html: emailHtml,
-      }),
-    })
-
-    if (!response.ok) {
-      const error = await response.text()
-      throw new Error(`Resend API error: ${error}`)
-    }
-
-    const result = await response.json()
-    console.log('Email sent successfully:', result)
-
-    return new Response(
-      JSON.stringify({
-        success: true,
-        messageId: result.id,
-        message: 'Invitation email sent successfully',
-      }),
-      {
-        headers: { ...corsHeaders, 'Content-Type': 'application/json' },
-        status: 200,
-      },
-    )
-  } catch (error) {
-    console.error('Error sending invitation email:', error)
-    return new Response(
-      JSON.stringify({
-        success: false,
-        error: error.message,
-      }),
-      {
-        headers: { ...corsHeaders, 'Content-Type': 'application/json' },
-        status: 400,
-      },
-    )
-  }
-})
-=======
-}) 
->>>>>>> 65c2b455
+})